module.exports = {
<<<<<<< HEAD
  apps: [
    {
      name: "Company-Service",
      script: "node services/company/server.js",
      watch: false,
      env: {
        PORT: 3001,
      },
    },
    {
      name: "User-Service",
      script: "node services/user-service/server.js",
      watch: false,
      env: {
        PORT: 3002,
      },
    },
    {
      name: "Client-Service",
      script: "node services/Client/server.js",
      watch: false,
      env: {
        PORT: 3003,
      },
    },
  ],
=======
    apps: [
        {
            name: "Company-Service",
            script: "./services/company/server.js",  // ✅ Corrected path
            watch: false,
            env: {
                PORT: 3001
            },
        },
        {
            name: "User-Service",
            script: "./services/user-service/server.js",  // ✅ Corrected path
            watch: false,
            env: {
                PORT: 3002
            },
        }
    ]
>>>>>>> 013818f2
};<|MERGE_RESOLUTION|>--- conflicted
+++ resolved
@@ -1,32 +1,4 @@
 module.exports = {
-<<<<<<< HEAD
-  apps: [
-    {
-      name: "Company-Service",
-      script: "node services/company/server.js",
-      watch: false,
-      env: {
-        PORT: 3001,
-      },
-    },
-    {
-      name: "User-Service",
-      script: "node services/user-service/server.js",
-      watch: false,
-      env: {
-        PORT: 3002,
-      },
-    },
-    {
-      name: "Client-Service",
-      script: "node services/Client/server.js",
-      watch: false,
-      env: {
-        PORT: 3003,
-      },
-    },
-  ],
-=======
     apps: [
         {
             name: "Company-Service",
@@ -43,7 +15,14 @@
             env: {
                 PORT: 3002
             },
-        }
+        },
+        {
+          name: "Client-Service",
+          script: "./services/client/server.js",  // ✅ Corrected path
+          watch: false,
+          env: {
+              PORT: 3002
+          },
+      }
     ]
->>>>>>> 013818f2
 };