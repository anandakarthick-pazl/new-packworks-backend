import express, { json, Router } from "express";
import cors from "cors";
import db from "../../common/models/index.js";
import bcrypt from "bcryptjs";
import jwt from "jsonwebtoken";
import User from "../../common/models/user.model.js";
import {
  authenticateJWT,
  authenticateStaticToken,
} from "../../common/middleware/auth.js";
import { validateLogin } from "../../common/inputvalidation/validateLogin.js";
import { validateRegister } from "../../common/inputvalidation/validateRegister.js";
import amqp from "amqplib";
import sequelize from "../../common/database/database.js";
import dotenv from "dotenv";
import UserAuth from "../../common/models/userAuth.model.js";
import Employee from "../../common/models/employee.model.js";
import Department from "../../common/models/department.model.js";
import Designation from "../../common/models/designation.model.js";
import UserRole from "../../common/models/userRole.model.js";
import Role from "../../common/models/role.model.js";
import { logRequestResponse } from "../../common/middleware/errorLogger.js";
import logger from "../../common/helper/logger.js";
dotenv.config();

const app = express();
app.use(json());
app.use(cors());

const v1Router = Router();
// app.use(logRequestResponse);
const RABBITMQ_URL = process.env.RABBITMQ_URL; // Update if needed
const QUEUE_NAME = process.env.USER_QUEUE_NAME;

// Register API with Transaction
v1Router.post(
  "/register",
  validateRegister,
  authenticateJWT,
  async (req, res) => {
    console.log("Registering user");
    const transaction = await sequelize.transaction();
    const userId = req.user.id; // Logged-in user ID

    try {
      logger.info("🔵 Registering a new user : " + JSON.stringify(req.body));

<<<<<<< HEAD
      const { name, email, password, mobile, role_id, department_id, designation_id, reporting_to, image, country_phonecode, country_id } = req.body;
=======
      const {
        name,
        email,
        password,
        mobile,
        role_id,
        department_id,
        designation_id,
        reporting_to,
        image,
        country_phonecode,
        country_id,
      } = req.body;
>>>>>>> 8c69250d

      // Step 1: Validate department_id, designation_id, and role_id
      const department = await Department.findByPk(department_id);
      if (!department) {
        await transaction.rollback();
        return res
          .status(400)
          .json({ status: false, message: "Invalid department_id" });
      }

      const designation = await Designation.findByPk(designation_id);
      if (!designation) {
        await transaction.rollback();
        return res
          .status(400)
          .json({ status: false, message: "Invalid designation_id" });
      }

      const role = await Role.findByPk(role_id);
      if (!role) {
        await transaction.rollback();
        return res
          .status(400)
          .json({ status: false, message: "Invalid role_id" });
      }
      const reportingTo = await User.findByPk(reporting_to);
      if (!reportingTo) {
        await transaction.rollback();
        return res
          .status(400)
          .json({ status: false, message: "Invalid Reporting To" });
      }

      // Step 2: Check if user already exists
      const existingUser = await User.findOne({
        where: { email, company_id: req.user.company_id },
        transaction,
      });

      if (existingUser) {
        logger.info("❌ Email already registered");
        await transaction.rollback();
        return res
          .status(400)
          .json({ status: false, message: "Email already registered" });
      }

      // Step 3: Hash password
      const hashedPassword = await bcrypt.hash(password, 10);

      // Step 4: Insert into UserAuth table
      const newUserAuth = await UserAuth.create(
        { email, password: hashedPassword },
        { transaction }
      );

      logger.info("✅ newUserAuth: " + JSON.stringify(newUserAuth));

      // Step 5: Insert into User table
      const newUser = await User.create(
        {
          name,
          user_auth_id: newUserAuth.id,
          email,
          mobile,
          company_id: req.user.company_id,
          image,
          country_phonecode,
<<<<<<< HEAD
          country_id

=======
          country_id,
>>>>>>> 8c69250d
        },
        { transaction }
      );

      logger.info("✅ newUser: " + JSON.stringify(newUser));

      // Step 6: Insert into Employee table
      const {
        employee_id,
        address,
        hourly_rate,
        slack_username,
        joining_date,
        last_date,
        added_by,
        last_updated_by,
        attendance_reminder,
        date_of_birth,
        contract_end_date,
        internship_end_date,
        employment_type,
        marriage_anniversary_date,
        marital_status,
        notice_period_end_date,
        notice_period_start_date,
        probation_end_date,
        company_address_id,
        overtime_hourly_rate,
        skills,
      } = req.body;

      // ✅ Ensure `joining_date` is set properly
      const employee = await Employee.create(
        {
          user_id: newUser.id,
          company_id: req.user.company_id,
          employee_id,
          address,
          hourly_rate,
          slack_username,
          department_id,
          designation_id,
          joining_date: joining_date || new Date(), // ✅ Fix: Set default date if missing
          last_date,
          added_by,
          last_updated_by,
          attendance_reminder,
          date_of_birth,
          contract_end_date,
          internship_end_date,
          employment_type,
          marriage_anniversary_date,
          marital_status,
          notice_period_end_date,
          notice_period_start_date,
          probation_end_date,
          company_address_id,
          overtime_hourly_rate,
          created_at: new Date(),
          created_by: userId,
          updated_at: new Date(),
          skills,
        },
        { transaction }
      );

      logger.info("✅ newEmployee: " + JSON.stringify(employee));

      // Step 7: Assign Role to User
      const [userRole, created] = await UserRole.findOrCreate({
        where: { user_id: newUser.id },
        defaults: { role_id, created_by: userId },
        transaction,
      });

      if (!created) {
        await userRole.update({ role_id, updated_by: userId }, { transaction });
      }

      logger.info("✅ User role assigned");

      // Step 8: Commit transaction
      await transaction.commit();
      logger.info("✅ User Registered Successfully");

      // Step 9: Prepare Email Message
      const emailPayload = {
        to: email,
        subject: "Welcome to Our Platform!",
        body: `
          <h2>Hello ${name},</h2>
          <p>Your account has been created successfully!</p>
          <p><strong>Email:</strong> ${email}</p>
          <p><strong>Password:</strong> ${password}</p>
          <p>Please login and change your password.</p>
        `,
      };

      logger.info("📩 Email Payload: " + JSON.stringify(emailPayload));

      // Step 10: Publish Email Task to RabbitMQ
      const connection = await amqp.connect(RABBITMQ_URL);
      const channel = await connection.createChannel();
      await channel.assertQueue(QUEUE_NAME, { durable: true });

      channel.sendToQueue(
        QUEUE_NAME,
        Buffer.from(JSON.stringify(emailPayload)),
        { persistent: true }
      );

      logger.info(`📩 Email task queued for ${email}`);
      await channel.close();
      await connection.close();

      return res.status(200).json({
        status: true,
        message: "User registered successfully",
        data: newUser,
      });
    } catch (error) {
      await transaction.rollback();
      logger.error(`❌ User Register Error: ${error.message}`);

      return res.status(500).json({
        status: false,
        message: "Internal Server Error",
        error: error.message,
      });
    }
  }
);

v1Router.delete("/employees/:userId", authenticateJWT, async (req, res) => {
  console.log("Delete user details...");
  const transaction = await sequelize.transaction();
  try {
    const { userId } = req.params;
    const employee = await Employee.findOne({
      where: { id: userId },
      transaction,
    });
    if (!employee) {
      logger.info("⚠️ Employee details not found.");
      await transaction.rollback();
      return res.status(404).json({
        status: false,
        message: "Employee details not found",
        data: [],
      });
    }
    const user = await User.findOne({
      where: { id: employee.user_id, company_id: req.user.company_id },
      transaction,
    });
    if (user) {
      await user.update({
        status: "deactive",
        updated_by: req.user.id,
        updated_at: new Date(),
      });
      await transaction.commit();
      return res.status(200).json({
        status: true,
        message: "User deleted successfully",
        data: [],
      });
    } else {
      await transaction.rollback();
      return res.status(404).json({
        status: false,
        message: "User not found",
        data: [],
      });
    }
  } catch (error) {
    await transaction.rollback();

    const stackLines = error.stack.split("\n");
    const callerLine = stackLines[1];
    const match = callerLine.match(/\((.*):(\d+):(\d+)\)/);
    let fileName = "";
    let lineNumber = "";

    if (match) {
      fileName = match[1];
      lineNumber = match[2];
    }
    const errorMessage = {
      status: false,
      message: error.message,
      file: fileName,
      line: lineNumber,
      data: [],
    };

    logger.error(`User update failed: ${JSON.stringify(errorMessage)}`);
    return res.status(500).json(errorMessage);
  }
});

v1Router.put("/employees/:userId", authenticateJWT, async (req, res) => {
  console.log("Updating user details...");
  const transaction = await sequelize.transaction();
  try {
    logger.info("🟢 Updating user: " + JSON.stringify(req.body));
    const { userId } = req.params;

    const { name, email, password, mobile, role_id, image } = req.body;

<<<<<<< HEAD
      const { name, email, password, mobile, role_id, image } = req.body;

      // Step 1: Validate department_id, designation_id, and role_id
      if (req.body.department_id) {
        const department = await Department.findOne({ where: { id: req.body.department_id } });
        if (!department) {
          return res.status(400).json({ status: false, message: "Invalid department_id" });
        }
      } else {
        return res.status(400).json({ status: false, message: "Invalid department_id" });

      }
      if (req.body.designation_id) {
        const designation = await Designation.findOne({ where: { id: req.body.designation_id } });
        if (!designation) {
          return res.status(400).json({ status: false, message: "Invalid designation_id" });
        }
      } else {
        return res.status(400).json({ status: false, message: "Invalid designation_id" });

      }
      if (req.body.role_id) {
      const role = await Role.findOne({ where: { id: role_id } });
      if (!role) {
        return res.status(400).json({ status: false, message: "Invalid role_id" });
      }
    }else{
      return res.status(400).json({ status: false, message: "Invalid role_id" });

    }
      // Step 1: Check if User exists
      const user = await User.findOne({
        where: { id: userId, company_id: req.user.company_id },
        transaction,
=======
    // Step 1: Validate department_id, designation_id, and role_id
    const department = await Department.findOne({
      where: { id: req.body.department_id },
    });
    if (!department) {
      return res
        .status(400)
        .json({ status: false, message: "Invalid department_id" });
    }

    const designation = await Designation.findOne({
      where: { id: req.body.designation_id },
    });
    if (!designation) {
      return res
        .status(400)
        .json({ status: false, message: "Invalid designation_id" });
    }

    const role = await Role.findOne({ where: { id: role_id } });
    if (!role) {
      return res
        .status(400)
        .json({ status: false, message: "Invalid role_id" });
    }
    // Step 1: Check if User exists
    const user = await User.findOne({
      where: { id: userId, company_id: req.user.company_id },
      transaction,
    });

    if (!user) {
      logger.info("❌ User not found.");
      await transaction.rollback();
      return res.status(404).json({
        status: false,
        message: "User not found",
        data: [],
>>>>>>> 8c69250d
      });
    }

    // Step 2: Check if Employee exists
    const employee = await Employee.findOne({
      where: { user_id: userId },
      transaction,
    });

    if (!employee) {
      logger.info("⚠️ Employee details not found.");
      await transaction.rollback();
      return res.status(404).json({
        status: false,
        message: "Employee details not found",
        data: [],
      });
    }

<<<<<<< HEAD
      if (!employee) {
        logger.info("⚠️ Employee details not found.");
        await transaction.rollback();
        return res.status(404).json({
          status: false,
          message: "Employee details not found",
          data: [],
        });
      }

      // Step 3: Update User details
      await user.update(
        { name, mobile, image, updated_at: new Date() },
        { transaction }
      );

      logger.info("✅ User details updated: " + JSON.stringify(user));
=======
    // Step 3: Update User details
    await user.update(
      { name, mobile, image, updated_at: new Date() },
      { transaction }
    );
>>>>>>> 8c69250d

    logger.info("✅ User details updated: " + JSON.stringify(user));

    // Step 4: Update Employee details
    const {
      employee_id,
      address,
      hourly_rate,
      slack_username,
      department_id,
      designation_id,
      joining_date,
      last_date,
      added_by,
      last_updated_by,
      attendance_reminder,
      date_of_birth,
      calendar_view,
      about_me,
      reporting_to,
      contract_end_date,
      internship_end_date,
      employment_type,
      marriage_anniversary_date,
      marital_status,
      notice_period_end_date,
      notice_period_start_date,
      probation_end_date,
      company_address_id,
      overtime_hourly_rate,
      skills,
    } = req.body; // Extract only Employee-related fields

    await employee.update(
      {
        employee_id,
        address,
        hourly_rate,
        slack_username,
        department_id,
        designation_id,
        joining_date,
        last_date,
        added_by,
        last_updated_by,
        attendance_reminder,
        date_of_birth,
        calendar_view,
        about_me,
        reporting_to,
        contract_end_date,
        internship_end_date,
        employment_type,
        marriage_anniversary_date,
        marital_status,
        notice_period_end_date,
        notice_period_start_date,
        probation_end_date,
        company_address_id,
        overtime_hourly_rate,
        updated_at: new Date(),
        skills,
      },
      { transaction }
    );

    const existingUserRole = await UserRole.findOne({
      where: { user_id: userId },
    });

    if (existingUserRole) {
      // ✅ If user exists, update role_id
      await existingUserRole.update({
        role_id: role_id,
        updated_by: userId,
        updated_at: new Date(),
      });
    } else {
      // 🚀 If user does not exist, insert new record
      const newUserRole = await UserRole.create({
        user_id: userId,
        role_id: role_id,
        created_by: userId,
        created_at: new Date(),
      });
    }

    logger.info("✅ Employee details updated: " + JSON.stringify(employee));

    // Step 5: Commit Transaction
    await transaction.commit();
    logger.info("✅ User & Employee Updated Successfully");

    return res.status(200).json({
      status: true,
      message: "User and employee updated successfully",
      data: { user, employee },
    });
  } catch (error) {
    await transaction.rollback();

    const stackLines = error.stack.split("\n");
    const callerLine = stackLines[1];
    const match = callerLine.match(/\((.*):(\d+):(\d+)\)/);
    let fileName = "";
    let lineNumber = "";

    if (match) {
      fileName = match[1];
      lineNumber = match[2];
    }
    const errorMessage = {
      status: false,
      message: error.message,
      file: fileName,
      line: lineNumber,
      data: [],
    };

    logger.error(`User update failed: ${JSON.stringify(errorMessage)}`);
    return res.status(500).json(errorMessage);
  }
});

v1Router.post(
  "/login",
  authenticateStaticToken,
  validateLogin,
  async (req, res) => {
    try {
      const { email, password } = req.body;

      // 🔹 Check if required fields exist
      if (!email || !password) {
        return res.status(400).json({
          status: false,
          message: "Missing email or password",
          data: [],
        });
      }

      // 🔹 Find user by email
      const user = await User.findOne({ where: { email } });
      const userAuth = await UserAuth.findOne({
        where: { id: user.user_auth_id },
      });

      if (!user) {
        return res.status(400).json({
          status: false,
          message: "Invalid email or password",
        });
      }

      // 🔹 Compare passwords
      const isMatch = await bcrypt.compare(password, userAuth.password);
      if (!isMatch) {
        return res.status(400).json({
          status: false,
          message: "Invalid email or password",
        });
      }

      // 🔹 Generate JWT Token
      const JWT_SECRET = process.env.JWT_SECRET;

      const token = jwt.sign(
        { id: user.id, email: user.email, company_id: user.company_id },
        JWT_SECRET
        // { expiresIn: "1h" }
      );

      console.log("Generated Token Payload:", {
        id: user.id,
        email: user.email,
        company_id: user.company_id,
      });

      // 🔹 Update last login time
      await User.update({ last_login: new Date() }, { where: { id: user.id } });

      return res.status(200).json({
        status: true,
        message: "Login successful",
        token,
        user,
      });
    } catch (error) {
      console.error("❌ Error:", error.message);
      res.status(500).json({
        status: false,
        message: error.message,
        file: error.stack.split("\n")[1]?.trim(),
        data: [],
      });
    }
  }
);
v1Router.get("/employees", authenticateJWT, async (req, res) => {
  try {
    const { page = 1, limit = 10, search = "" } = req.query;
    const offset = (page - 1) * limit;

    // Get total count of records matching the search criteria
    const totalRecordsResult = await sequelize.query(
      `SELECT COUNT(*) AS total FROM employee_details e
      JOIN users u ON e.user_id = u.id
      LEFT JOIN departments d ON e.department_id = d.id
      LEFT JOIN designations des ON e.designation_id = des.id
      LEFT JOIN role_user ru ON u.id = ru.user_id
      LEFT JOIN roles r ON ru.role_id = r.id
      LEFT JOIN users rm ON e.reporting_to = rm.id
      WHERE 
          u.name LIKE :search OR 
          u.email LIKE :search OR 
          d.department_name LIKE :search OR 
          des.name LIKE :search OR 
          r.name LIKE :search OR 
          u.status LIKE :search`,
      {
        replacements: { search: `%${search}%` },
        type: sequelize.QueryTypes.SELECT,
      }
    );

    const totalRecords = totalRecordsResult[0].total;
    const totalPages = Math.ceil(totalRecords / limit);

    // Fetch paginated records
    const employees = await sequelize.query(
      `SELECT 
          e.id,
          e.employee_id,
          e.user_id,
          u.name AS employee_name,
          u.image AS image,
          d.department_name AS department,
          des.name AS designation,
          r.name AS role,
          u.status AS user_status,
          rm.name AS reporting_manager
      FROM employee_details e
      JOIN users u ON e.user_id = u.id
      LEFT JOIN departments d ON e.department_id = d.id
      LEFT JOIN designations des ON e.designation_id = des.id
      LEFT JOIN role_user ru ON u.id = ru.user_id
      LEFT JOIN roles r ON ru.role_id = r.id
      LEFT JOIN users rm ON e.reporting_to = rm.id
      WHERE 
          u.name LIKE :search OR 
          u.email LIKE :search OR 
          d.department_name LIKE :search OR 
          des.name LIKE :search OR 
          r.name LIKE :search OR 
          u.status LIKE :search 
      ORDER BY e.employee_id
      LIMIT :limit OFFSET :offset`,
      {
        replacements: {
          search: `%${search}%`,
          limit: parseInt(limit),
          offset: parseInt(offset),
        },
        type: sequelize.QueryTypes.SELECT,
      }
    );

    const statusCounts = await sequelize.query(
      `SELECT 
          SUM(CASE WHEN u.status = 'active' THEN 1 ELSE 0 END) AS active_count,
          SUM(CASE WHEN u.status != 'active' THEN 1 ELSE 0 END) AS inactive_count
      FROM employee_details e
      JOIN users u ON e.user_id = u.id
      WHERE 
          u.name LIKE :search OR 
          u.email LIKE :search`,
      {
        replacements: { search: `%${search}%` },
        type: sequelize.QueryTypes.SELECT,
      }
    );

    // Extract active and inactive counts from the query result
    const { active_count = 0, inactive_count = 0 } = statusCounts[0];

    res.json({
      success: true,
      totalRecords,
      totalPages,
      currentPage: parseInt(page),
      pageSize: parseInt(limit),
      data: employees,
      activeEmployees: active_count,
      inactiveEmployees: inactive_count,
    });
  } catch (error) {
    res.status(500).json({ success: false, error: error.message });
  }
});

v1Router.get("/employees/:employeeId", authenticateJWT, async (req, res) => {
  try {
    const { employeeId } = req.params;

    // Raw SQL Query to fetch employee details along with user details
    const employee = await sequelize.query(
      `SELECT 
          e.*, 
          u.name AS user_name, 
          u.email AS user_email,
          u.mobile AS mobile,
          u.country_phonecode AS country_phonecode,
          u.country_id AS country_id,
          u.image AS image
      FROM employee_details e
      JOIN users u ON e.user_id = u.id
      WHERE e.id = :employeeId`,
      {
        replacements: { employeeId },
        type: sequelize.QueryTypes.SELECT,
      }
    );

    if (employee.length === 0) {
      return res.json({
        success: true,
        message: "Employee not found",
        data: {}, // Empty object if no employee found
      });
    }

    return res.json({
      success: true,
      data: employee[0], // Returning the first record as an object
    });
  } catch (error) {
    console.error("Error fetching employee:", error);
    return res.status(500).json({ success: false, error: error.message });
  }
});

// ✅ Static Token for Internal APIs (e.g., Health Check)
v1Router.get("/health", (req, res) => {
  res.json({ status: "Service is running", timestamp: new Date() });
});

// Use Version 1 Router
app.use("/api/user", v1Router);

await db.sequelize.sync();
const PORT = 3002;
const service = "User Service";
app.listen(PORT, async () => {
  console.log(`${service} running on port ${PORT}`);
});<|MERGE_RESOLUTION|>--- conflicted
+++ resolved
@@ -45,9 +45,6 @@
     try {
       logger.info("🔵 Registering a new user : " + JSON.stringify(req.body));
 
-<<<<<<< HEAD
-      const { name, email, password, mobile, role_id, department_id, designation_id, reporting_to, image, country_phonecode, country_id } = req.body;
-=======
       const {
         name,
         email,
@@ -61,7 +58,6 @@
         country_phonecode,
         country_id,
       } = req.body;
->>>>>>> 8c69250d
 
       // Step 1: Validate department_id, designation_id, and role_id
       const department = await Department.findByPk(department_id);
@@ -130,12 +126,7 @@
           company_id: req.user.company_id,
           image,
           country_phonecode,
-<<<<<<< HEAD
-          country_id
-
-=======
           country_id,
->>>>>>> 8c69250d
         },
         { transaction }
       );
@@ -346,42 +337,6 @@
 
     const { name, email, password, mobile, role_id, image } = req.body;
 
-<<<<<<< HEAD
-      const { name, email, password, mobile, role_id, image } = req.body;
-
-      // Step 1: Validate department_id, designation_id, and role_id
-      if (req.body.department_id) {
-        const department = await Department.findOne({ where: { id: req.body.department_id } });
-        if (!department) {
-          return res.status(400).json({ status: false, message: "Invalid department_id" });
-        }
-      } else {
-        return res.status(400).json({ status: false, message: "Invalid department_id" });
-
-      }
-      if (req.body.designation_id) {
-        const designation = await Designation.findOne({ where: { id: req.body.designation_id } });
-        if (!designation) {
-          return res.status(400).json({ status: false, message: "Invalid designation_id" });
-        }
-      } else {
-        return res.status(400).json({ status: false, message: "Invalid designation_id" });
-
-      }
-      if (req.body.role_id) {
-      const role = await Role.findOne({ where: { id: role_id } });
-      if (!role) {
-        return res.status(400).json({ status: false, message: "Invalid role_id" });
-      }
-    }else{
-      return res.status(400).json({ status: false, message: "Invalid role_id" });
-
-    }
-      // Step 1: Check if User exists
-      const user = await User.findOne({
-        where: { id: userId, company_id: req.user.company_id },
-        transaction,
-=======
     // Step 1: Validate department_id, designation_id, and role_id
     const department = await Department.findOne({
       where: { id: req.body.department_id },
@@ -420,7 +375,6 @@
         status: false,
         message: "User not found",
         data: [],
->>>>>>> 8c69250d
       });
     }
 
@@ -440,31 +394,11 @@
       });
     }
 
-<<<<<<< HEAD
-      if (!employee) {
-        logger.info("⚠️ Employee details not found.");
-        await transaction.rollback();
-        return res.status(404).json({
-          status: false,
-          message: "Employee details not found",
-          data: [],
-        });
-      }
-
-      // Step 3: Update User details
-      await user.update(
-        { name, mobile, image, updated_at: new Date() },
-        { transaction }
-      );
-
-      logger.info("✅ User details updated: " + JSON.stringify(user));
-=======
     // Step 3: Update User details
     await user.update(
       { name, mobile, image, updated_at: new Date() },
       { transaction }
     );
->>>>>>> 8c69250d
 
     logger.info("✅ User details updated: " + JSON.stringify(user));
 
