--- conflicted
+++ resolved
@@ -441,13 +441,7 @@
 app.use("/api", v1Router);
 await db.sequelize.sync();
 
-<<<<<<< HEAD
-const PORT = 3029;
+const PORT = 3027;
 app.listen(PORT, () => {
   console.log(`Purchase Order Return API running on port ${PORT}`);
-=======
-const PORT = 3028;
-app.listen(process.env.PORT_PURCHASE_RETURN,'0.0.0.0', () => {
-  console.log(`Purchase Order Return API running on port ${process.env.PORT_PURCHASE_RETURN}`);
->>>>>>> 92410a0e
 });