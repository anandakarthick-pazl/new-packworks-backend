--- conflicted
+++ resolved
@@ -253,10 +253,6 @@
       .json({ message: "Internal Server Error", error: error.message });
   }
 });
-<<<<<<< HEAD
-=======
-
->>>>>>> 674443ba
 // Helper function to update received_amount for invoices
 const updateReceivedAmountForInvoices = async (invoiceIds) => {
   try {
