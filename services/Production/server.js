--- conflicted
+++ resolved
@@ -19,7 +19,6 @@
 const ProductionGroup = db.ProductionGroup;
 const WorkOrder = db.WorkOrder;
 
-<<<<<<< HEAD
 // POST create new work order
 v1Router.post("/production-group", authenticateJWT, async (req, res) => {
   const groupDetailsArray = req.body;
@@ -323,158 +322,72 @@
 
   if (!workDetails) {
     return res.status(400).json({ message: "Invalid input data" });
-=======
-
-v1Router.post("/production-group", authenticateJWT, async (req, res) => {
-  const groupDetails = req.body;
-
-  if (!groupDetails) {
-    return res.status(400).json({ message: "Invalid input data" });
-  }
-
-  // Validate required fields
-  if (!groupDetails.group_name) {
-    return res.status(400).json({ message: "Group name is required" });
->>>>>>> a428b460
   }
 
   try {
-    // Create Production Group
-    const newProductionGroup = await ProductionGroup.create({
+    // Find the work order
+    const workOrder = await WorkOrder.findByPk(id);
+
+    if (!workOrder) {
+      return res.status(404).json({ message: "Work order not found" });
+    }
+
+    // Update work order
+    await workOrder.update({
       company_id: req.user.company_id,
-      group_name: groupDetails.group_name,
-      group_value: groupDetails.group_value || null,
-      group_Qty: groupDetails.group_Qty || null,
-      status: groupDetails.status || "active",
+      client_id: workDetails.client_id,
+      sales_order_id: workDetails.sales_order_id || null,
+      manufacture: workDetails.manufacture,
+      sku_id: workDetails.sku_id || null,
+      sku_name: workDetails.sku_name || null,
+      sku_version: workDetails.sku_version || null,
+      qty: workDetails.qty || null,
+      edd: workDetails.edd || null,
+      description: workDetails.description || null,
+      acceptable_excess_units: workDetails.acceptable_excess_units || null,
+      planned_start_date: workDetails.planned_start_date || null,
+      planned_end_date: workDetails.planned_end_date || null,
+      outsource_name: workDetails.outsource_name || null,
+      status: workDetails.status || workOrder.status,
       created_by: req.user.id,
       updated_by: req.user.id,
     });
 
-    // Process group_value array to update work_order status
-    if (groupDetails.group_value && Array.isArray(groupDetails.group_value)) {
-      console.log("Processing group_value array:", groupDetails.group_value);
-      
-      for (const item of groupDetails.group_value) {
-        const { work_order_id, layer_id } = item;
-        console.log(`Processing item - work_order_id: ${work_order_id}, layer_id: ${layer_id}`);
-
-        if (work_order_id && layer_id) {
-          // Find work order by id
-          const workOrder = await WorkOrder.findByPk(work_order_id);
-          console.log(`Found work order:`, workOrder ? 'Yes' : 'No');
-
-          if (workOrder && workOrder.work_order_sku_values) {
-            console.log("Original work_order_sku_values:", workOrder.work_order_sku_values);
-            console.log("Type of work_order_sku_values:", typeof workOrder.work_order_sku_values);
-            
-            let skuValues = workOrder.work_order_sku_values;
-
-            // Parse if it's a JSON string, otherwise use as-is if it's already an array
-            if (typeof skuValues === "string") {
-              try {
-                skuValues = JSON.parse(skuValues);
-                console.log("Parsed sku values:", skuValues);
-              } catch (parseError) {
-                logger.error(
-                  `Error parsing work_order_sku_values for work_order_id ${work_order_id}:`,
-                  parseError
-                );
-                continue;
-              }
-            }
-
-            // Update status for matching layer_id
-            if (Array.isArray(skuValues)) {
-              console.log(`Looking for layer_id: ${layer_id} in array of ${skuValues.length} items`);
-              
-              let updated = false;
-              const updatedSkuValues = skuValues.map((layer, index) => {
-                console.log(`Processing layer ${index}:`, {
-                  layer_id: layer.layer_id,
-                  layer_status: layer.layer_status,
-                  matches_target: layer.layer_id === layer_id,
-                  is_ungrouped: layer.layer_status === "ungrouped"
-                });
-                
-                // Important: Make sure layer_id comparison uses correct data types
-                // Convert both to numbers for comparison to avoid type mismatch
-                const layerIdNum = Number(layer.layer_id);
-                const targetLayerIdNum = Number(layer_id);
-                
-                if (layerIdNum === targetLayerIdNum && layer.layer_status === "ungrouped") {
-                  updated = true;
-                  console.log(`✅ Updating layer_id ${layer_id} from 'ungrouped' to 'grouped'`);
-                  return { ...layer, layer_status: "grouped" };
-                }
-                return layer;
-              });
-
-              console.log(`Update needed: ${updated}`);
-              
-              // Update work order if any changes were made
-              if (updated) {
-                console.log("Updated sku values:", updatedSkuValues);
-                
-                // Store as JavaScript object/array - Sequelize will handle JSON serialization
-                const finalSkuValues = updatedSkuValues;
-
-                console.log("Final sku values to save:", finalSkuValues);
-
-                const updateResult = await WorkOrder.update(
-                  {
-                    work_order_sku_values: finalSkuValues,
-                    updated_by: req.user.id,
-                  },
-                  { 
-                    where: { id: work_order_id },
-                    returning: true // This will help us see if the update actually happened
-                  }
-                );
-                
-                console.log("Update result:", updateResult);
-                
-                logger.info(
-                  `Successfully updated layer_id ${layer_id} to 'grouped' status in work_order_id ${work_order_id}`
-                );
-              } else {
-                console.log(`❌ No update needed for layer_id ${layer_id} in work_order_id ${work_order_id}`);
-                
-                // Let's see what layers we actually have
-                console.log("Available layers:", skuValues.map(l => ({
-                  layer_id: l.layer_id,
-                  layer_status: l.layer_status,
-                  type_of_layer_id: typeof l.layer_id
-                })));
-                
-                logger.warn(
-                  `No update needed for layer_id ${layer_id} in work_order_id ${work_order_id} - layer not found or already grouped`
-                );
-              }
-            } else {
-              console.log("❌ work_order_sku_values is not an array:", typeof skuValues);
-              logger.error(
-                `work_order_sku_values is not an array for work_order_id ${work_order_id}`
-              );
-            }
-          } else {
-            console.log(`❌ Work order not found or missing work_order_sku_values for work_order_id: ${work_order_id}`);
-            logger.warn(
-              `Work order not found or missing work_order_sku_values for work_order_id: ${work_order_id}`
-            );
-          }
-        } else {
-          console.log(`❌ Missing work_order_id or layer_id in group_value item:`, item);
-          logger.warn(
-            `Missing work_order_id or layer_id in group_value item:`,
-            item
-          );
-        }
-      }
-    }
-
-    res.status(201).json({
-      message: "Production Group created successfully",
-      data: newProductionGroup,
+    res.json({
+      message: "Work Order updated successfully",
+      data: workOrder,
+    });
+  } catch (error) {
+    logger.error("Error updating work order:", error);
+    res
+      .status(500)
+      .json({ message: "Internal Server Error", error: error.message });
+  }
+});
+
+// DELETE work order (soft delete)
+v1Router.delete("/work-order/:id", authenticateJWT, async (req, res) => {
+  const { id } = req.params;
+  const { updated_by } = req.user.id;
+
+  try {
+    // Find the work order
+    const workOrder = await WorkOrder.findByPk(id);
+
+    if (!workOrder) {
+      return res.status(404).json({ message: "Work order not found" });
+    }
+
+    // Soft delete - update status to inactive
+    await workOrder.update({
+      status: "inactive",
+      updated_by: updated_by,
+      updated_at: sequelize.literal("CURRENT_TIMESTAMP"),
+    });
+
+    res.json({
+      message: "Work Order successfully marked as inactive",
+      data: workOrder.get({ plain: true }),
     });
   } catch (error) {
     console.error("Error creating production group:", error);
