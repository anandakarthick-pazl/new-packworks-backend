import express, { json, Router } from "express";
import cors from "cors";
import db from "../../common/models/index.js";
import dotenv from "dotenv";
import logger from "../../common/helper/logger.js";
import { Op } from "sequelize";
import sequelize from "../../common/database/database.js";
import { authenticateJWT } from "../../common/middleware/auth.js";
import { generateId } from "../../common/inputvalidation/generateId.js";

dotenv.config();

const app = express();
app.use(json());
app.use(cors());

const v1Router = Router();

const ProductionGroup = db.ProductionGroup;
const WorkOrder = db.WorkOrder;
const Inventory = db.Inventory;
const AllocationHistory = db.AllocationHistory;
const User = db.User;

// POST create new work order
v1Router.post("/production-group", authenticateJWT, async (req, res) => {
  const groupDetailsArray = req.body;

  // Validate that we received an array
  if (!Array.isArray(groupDetailsArray) || groupDetailsArray.length === 0) {
    return res.status(400).json({
      message: "Invalid input data - expected array of group objects",
    });
  }

  const createdGroups = [];
  const errors = [];

  try {
    // Process each group in the array
    for (let i = 0; i < groupDetailsArray.length; i++) {
      const groupDetails = groupDetailsArray[i];

      try {
        // Validate required fields for this group
        if (!groupDetails.group_name) {
          errors.push(`Group at index ${i}: Group name is required`);
          continue;
        }

        const production_group_generate_id = await generateId(
          req.user.company_id,
          ProductionGroup,
          "production_group"
        );

        // Create Production Group
        const newProductionGroup = await ProductionGroup.create({
          production_group_generate_id: production_group_generate_id,
          company_id: req.user.company_id,
          group_name: groupDetails.group_name,
          group_value: groupDetails.group_value || null,
          group_Qty: groupDetails.group_Qty || null,
          allocated_Qty: groupDetails.allocated_Qty || null,
          status: groupDetails.status || "active",
          created_by: req.user.id,
          updated_by: req.user.id,
        });

        // Process group_value array to update work_order status
        if (
          groupDetails.group_value &&
          Array.isArray(groupDetails.group_value)
        ) {
          console.log(
            `Processing group_value array for group ${i}:`,
            groupDetails.group_value
          );

          for (const item of groupDetails.group_value) {
            const { work_order_id, layer_id } = item;
            console.log(
              `Processing item - work_order_id: ${work_order_id}, layer_id: ${layer_id}`
            );

            if (work_order_id && layer_id) {
              // Find work order by id
              const workOrder = await WorkOrder.findByPk(work_order_id);
              console.log(`Found work order:`, workOrder ? "Yes" : "No");

              if (workOrder && workOrder.work_order_sku_values) {
                console.log(
                  "Original work_order_sku_values:",
                  workOrder.work_order_sku_values
                );
                console.log(
                  "Type of work_order_sku_values:",
                  typeof workOrder.work_order_sku_values
                );

                let skuValues = workOrder.work_order_sku_values;

                // Parse if it's a JSON string, otherwise use as-is if it's already an array
                if (typeof skuValues === "string") {
                  try {
                    skuValues = JSON.parse(skuValues);
                    console.log("Parsed sku values:", skuValues);
                  } catch (parseError) {
                    logger.error(
                      `Error parsing work_order_sku_values for work_order_id ${work_order_id}:`,
                      parseError
                    );
                    continue;
                  }
                }

                // Update status for matching layer_id
                if (Array.isArray(skuValues)) {
                  console.log(
                    `Looking for layer_id: ${layer_id} in array of ${skuValues.length} items`
                  );

                  let updated = false;
                  const updatedSkuValues = skuValues.map((layer, index) => {
                    console.log(`Processing layer ${index}:`, {
                      layer_id: layer.layer_id,
                      layer_status: layer.layer_status,
                      matches_target: layer.layer_id === layer_id,
                      is_ungrouped: layer.layer_status === "ungrouped",
                    });

                    // Important: Make sure layer_id comparison uses correct data types
                    // Convert both to numbers for comparison to avoid type mismatch
                    const layerIdNum = Number(layer.layer_id);
                    const targetLayerIdNum = Number(layer_id);

                    if (
                      layerIdNum === targetLayerIdNum &&
                      layer.layer_status === "ungrouped"
                    ) {
                      updated = true;
                      console.log(
                        `✅ Updating layer_id ${layer_id} from 'ungrouped' to 'grouped'`
                      );
                      return { ...layer, layer_status: "grouped" };
                    }
                    return layer;
                  });

                  console.log(`Update needed: ${updated}`);

                  // Update work order if any changes were made
                  if (updated) {
                    console.log("Updated sku values:", updatedSkuValues);

                    // Store as JavaScript object/array - Sequelize will handle JSON serialization
                    const finalSkuValues = updatedSkuValues;

                    console.log("Final sku values to save:", finalSkuValues);

                    const updateResult = await WorkOrder.update(
                      {
                        work_order_sku_values: finalSkuValues,
                        updated_by: req.user.id,
                      },
                      {
                        where: { id: work_order_id },
                        returning: true, // This will help us see if the update actually happened
                      }
                    );

                    console.log("Update result:", updateResult);

                    logger.info(
                      `Successfully updated layer_id ${layer_id} to 'grouped' status in work_order_id ${work_order_id}`
                    );
                  } else {
                    console.log(
                      `❌ No update needed for layer_id ${layer_id} in work_order_id ${work_order_id}`
                    );

                    // Let's see what layers we actually have
                    console.log(
                      "Available layers:",
                      skuValues.map((l) => ({
                        layer_id: l.layer_id,
                        layer_status: l.layer_status,
                        type_of_layer_id: typeof l.layer_id,
                      }))
                    );

                    logger.warn(
                      `No update needed for layer_id ${layer_id} in work_order_id ${work_order_id} - layer not found or already grouped`
                    );
                  }
                } else {
                  console.log(
                    "❌ work_order_sku_values is not an array:",
                    typeof skuValues
                  );
                  logger.error(
                    `work_order_sku_values is not an array for work_order_id ${work_order_id}`
                  );
                }
              } else {
                console.log(
                  `❌ Work order not found or missing work_order_sku_values for work_order_id: ${work_order_id}`
                );
                logger.warn(
                  `Work order not found or missing work_order_sku_values for work_order_id: ${work_order_id}`
                );
              }
            } else {
              console.log(
                `❌ Missing work_order_id or layer_id in group_value item:`,
                item
              );
              logger.warn(
                `Missing work_order_id or layer_id in group_value item:`,
                item
              );
            }
          }
        }

        createdGroups.push(newProductionGroup);
        console.log(
          `✅ Successfully created group ${i}: ${groupDetails.group_name}`
        );
      } catch (groupError) {
        console.error(`Error creating group at index ${i}:`, groupError);
        logger.error(`Error creating group at index ${i}:`, groupError);
        errors.push(`Group at index ${i}: ${groupError.message}`);
      }
    }

    // Prepare response
    const response = {
      message: `Processed ${groupDetailsArray.length} groups`,
      created_count: createdGroups.length,
      error_count: errors.length,
      data: createdGroups,
    };

    if (errors.length > 0) {
      response.errors = errors;
    }

    // Return appropriate status code
    if (createdGroups.length > 0 && errors.length === 0) {
      // All groups created successfully
      res.status(201).json(response);
    } else if (createdGroups.length > 0 && errors.length > 0) {
      // Some groups created, some failed
      res.status(207).json(response); // 207 Multi-Status
    } else {
      // No groups created (all failed)
      res.status(400).json(response);
    }
  } catch (error) {
    console.error("Error processing production groups:", error);
    logger.error("Error processing production groups:", error);
    res
      .status(500)
      .json({ message: "Internal Server Error", error: error.message });
  }
<<<<<<< HEAD
});
// PATCH API to ungroup layers (set layer_status back to "ungrouped")
v1Router.patch(
  "/production-group/ungroup",
  authenticateJWT,
  async (req, res) => {
    const { work_order_layers } = req.body;
=======
}); 
>>>>>>> 8555d539

    // Validate input
    if (!work_order_layers || !Array.isArray(work_order_layers)) {
      return res.status(400).json({
        message: "work_order_layers array is required",
      });
    }

    try {
      const updateResults = [];

      for (const item of work_order_layers) {
        const { work_order_id, layer_id } = item;
        console.log(
          `Processing ungroup - work_order_id: ${work_order_id}, layer_id: ${layer_id}`
        );

        if (!work_order_id || !layer_id) {
          updateResults.push({
            work_order_id,
            layer_id,
            status: "failed",
            message: "work_order_id and layer_id are required",
          });
          continue;
        }

        // Find work order by id
        const workOrder = await WorkOrder.findByPk(work_order_id);
        console.log(`Found work order:`, workOrder ? "Yes" : "No");

        if (!workOrder || !workOrder.work_order_sku_values) {
          updateResults.push({
            work_order_id,
            layer_id,
            status: "failed",
            message: "Work order not found or missing sku_values",
          });
          continue;
        }

        console.log(
          "Original work_order_sku_values:",
          workOrder.work_order_sku_values
        );
        console.log(
          "Type of work_order_sku_values:",
          typeof workOrder.work_order_sku_values
        );

        let skuValues = workOrder.work_order_sku_values;

        // Parse if it's a JSON string, otherwise use as-is if it's already an array
        if (typeof skuValues === "string") {
          try {
            skuValues = JSON.parse(skuValues);
            console.log("Parsed sku values:", skuValues);
          } catch (parseError) {
            logger.error(
              `Error parsing work_order_sku_values for work_order_id ${work_order_id}:`,
              parseError
            );
            updateResults.push({
              work_order_id,
              layer_id,
              status: "failed",
              message: "Error parsing work order sku values",
            });
            continue;
          }
        }

        // Update status for matching layer_id
        if (Array.isArray(skuValues)) {
          console.log(
            `Looking for layer_id: ${layer_id} in array of ${skuValues.length} items`
          );

          let updated = false;
          const updatedSkuValues = skuValues.map((layer, index) => {
            console.log(`Processing layer ${index}:`, {
              layer_id: layer.layer_id,
              layer_status: layer.layer_status,
              matches_target: layer.layer_id === layer_id,
              is_grouped: layer.layer_status === "grouped",
            });

            // Important: Make sure layer_id comparison uses correct data types
            // Convert both to numbers for comparison to avoid type mismatch
            const layerIdNum = Number(layer.layer_id);
            const targetLayerIdNum = Number(layer_id);

            if (
              layerIdNum === targetLayerIdNum &&
              layer.layer_status === "grouped"
            ) {
              updated = true;
              console.log(
                `✅ Updating layer_id ${layer_id} from 'grouped' to 'ungrouped'`
              );
              return { ...layer, layer_status: "ungrouped" };
            }
            return layer;
          });

          console.log(`Update needed: ${updated}`);

          // Update work order if any changes were made
          if (updated) {
            console.log("Updated sku values:", updatedSkuValues);

            // Store as JavaScript object/array - Sequelize will handle JSON serialization
            // This matches the POST endpoint approach
            const finalSkuValues = updatedSkuValues;

            console.log("Final sku values to save:", finalSkuValues);

            const updateResult = await WorkOrder.update(
              {
                work_order_sku_values: finalSkuValues,
                updated_by: req.user.id,
              },
              {
                where: { id: work_order_id },
                returning: true,
              }
            );

            console.log("Update result:", updateResult);

            updateResults.push({
              work_order_id,
              layer_id,
              status: "success",
              message: "Layer status updated to ungrouped",
            });

            logger.info(
              `Successfully updated layer_id ${layer_id} to 'ungrouped' status in work_order_id ${work_order_id}`
            );
          } else {
            console.log(
              `❌ No update needed for layer_id ${layer_id} in work_order_id ${work_order_id}`
            );

            // Let's see what layers we actually have
            console.log(
              "Available layers:",
              skuValues.map((l) => ({
                layer_id: l.layer_id,
                layer_status: l.layer_status,
                type_of_layer_id: typeof l.layer_id,
              }))
            );

            updateResults.push({
              work_order_id,
              layer_id,
              status: "skipped",
              message: "Layer not found or already ungrouped",
            });
          }
        } else {
          console.log(
            "❌ work_order_sku_values is not an array:",
            typeof skuValues
          );
          updateResults.push({
            work_order_id,
            layer_id,
            status: "failed",
            message: "Invalid sku_values format",
          });
        }
      }

      // Check if any updates were successful
      const successCount = updateResults.filter(
        (result) => result.status === "success"
      ).length;
      const failedCount = updateResults.filter(
        (result) => result.status === "failed"
      ).length;

      res.status(200).json({
        message: `Ungroup operation completed. ${successCount} successful, ${failedCount} failed.`,
        results: updateResults,
        summary: {
          total: updateResults.length,
          successful: successCount,
          failed: failedCount,
          skipped: updateResults.filter((result) => result.status === "skipped")
            .length,
        },
      });
    } catch (error) {
      console.error("Error ungrouping layers:", error);
      logger.error("Error ungrouping layers:", error);
      res.status(500).json({
        message: "Internal Server Error",
        error: error.message,
      });
    }
  }
);
v1Router.get("/production-group", authenticateJWT, async (req, res) => {
  try {
    const { include_work_orders = "false" } = req.query;

    // Get all production groups for the company
    const productionGroups = await ProductionGroup.findAll({
      where: {
        company_id: req.user.company_id,
      },
      order: [["created_at", "DESC"]],
      attributes: [
        "id",
        "production_group_generate_id",
        "group_name",
        "group_value",
        "group_Qty",
        "allocated_Qty",
        "status",
        "created_at",
        "updated_at",
        "created_by",
        "updated_by",
      ],
    });

    // Process each production group to include work order layer details if requested
    const processedGroups = await Promise.all(
      productionGroups.map(async (group) => {
        const groupData = group.toJSON();

        // Parse group_value if it's a string
        let groupValue = groupData.group_value;
        if (typeof groupValue === "string") {
          try {
            groupValue = JSON.parse(groupValue);
          } catch (parseError) {
            logger.warn(
              `Error parsing group_value for group ${group.id}:`,
              parseError
            );
            groupValue = [];
          }
        }

        groupData.group_value = groupValue || [];

        // Calculate balance_Qty = group_Qty - allocated_Qty
        groupData.balance_Qty =
          (groupData.group_Qty || 0) - (groupData.allocated_Qty || 0);

        // Fetch allocation history for this group
        try {
          const allocationHistory = await AllocationHistory.findAll({
            where: {
              group_id: group.id,
              company_id: req.user.company_id,
            },
            attributes: [
              "id",
              "inventory_id",
              "allocated_qty",
              "status",
              "created_by",
              "updated_by",
              "created_at",
              "updated_at",
            ],
            order: [["created_at", "DESC"]],
          });

          // Process allocation history data
          const allocationData = allocationHistory.map((item) => item.toJSON());

          // Calculate total allocated quantity by inventory_id
          const allocationSummary = {};
          let totalAllocatedQty = 0;

          allocationData.forEach((allocation) => {
            const inventoryId = allocation.inventory_id;
            const allocatedQty = allocation.allocated_qty || 0;

            if (!allocationSummary[inventoryId]) {
              allocationSummary[inventoryId] = {
                inventory_id: inventoryId,
                total_allocated_qty: 0,
                allocation_records: [],
              };
            }

            allocationSummary[inventoryId].total_allocated_qty += allocatedQty;
            allocationSummary[inventoryId].allocation_records.push(allocation);
            totalAllocatedQty += allocatedQty;
          });

          // Convert summary object to array
          const allocationSummaryArray = Object.values(allocationSummary);

          // Add allocation data to group
          groupData.allocation_history = {
            total_allocated_qty: totalAllocatedQty,
            allocation_by_inventory: allocationSummaryArray,
            all_allocation_records: allocationData,
          };
        } catch (allocationError) {
          logger.error(
            `Error fetching allocation history for group ${group.id}:`,
            allocationError
          );
          groupData.allocation_history = {
            total_allocated_qty: 0,
            allocation_by_inventory: [],
            all_allocation_records: [],
            error: "Error fetching allocation history",
          };
        }

        // Include only layer details if requested
        if (include_work_orders === "true" && Array.isArray(groupValue)) {
          const layerDetails = await Promise.all(
            groupValue.map(async (item) => {
              const { work_order_id, layer_id, sales_order_id } = item;

              try {
                // Only fetch work_order_sku_values to extract layer details
                const workOrder = await WorkOrder.findByPk(work_order_id, {
                  attributes: [
                    "id",
                    "work_generate_id",
                    "work_order_sku_values",
                  ],
                });

                if (!workOrder) {
                  return {
                    work_order_id,
                    layer_id,
                    sales_order_id,
                    layer_found: false,
                    error: "Work order not found",
                  };
                }

                // Parse work_order_sku_values to get layer details
                let skuValues = workOrder.work_order_sku_values;
                if (typeof skuValues === "string") {
                  try {
                    skuValues = JSON.parse(skuValues);
                  } catch (parseError) {
                    skuValues = [];
                  }
                }

                // Find the specific layer by layer_id
                const layerDetail = Array.isArray(skuValues)
                  ? skuValues.find((layer) => layer.layer_id === layer_id)
                  : null;

                if (!layerDetail) {
                  return {
                    work_order_id,
                    work_generate_id: workOrder.work_generate_id,
                    layer_id,
                    sales_order_id,
                    layer_found: false,
                    error: "Layer not found in work order",
                  };
                }

                return {
                  work_order_id,
                  work_generate_id: workOrder.work_generate_id,
                  layer_id,
                  sales_order_id,
                  layer_found: true,
                  layer_detail: layerDetail,
                };
              } catch (error) {
                logger.error(
                  `Error fetching layer details for work order ${work_order_id}:`,
                  error
                );
                return {
                  work_order_id,
                  layer_id,
                  sales_order_id,
                  layer_found: false,
                  error: "Error fetching layer details",
                };
              }
            })
          );

          groupData.layer_details = layerDetails;
        }

        return groupData;
      })
    );

    res.status(200).json({
      message: "Production groups retrieved successfully",
      data: processedGroups,
      total: processedGroups.length,
    });
  } catch (error) {
    logger.error("Error fetching production groups:", error);
    res.status(500).json({
      message: "Internal Server Error",
      error: error.message,
    });
  } 
});

v1Router.post("/production-group/multiple", authenticateJWT, async (req, res) => {
  try {
    const { group_ids, include_work_orders = "false" } = req.body;

    // Validate input
    if (!group_ids || !Array.isArray(group_ids) || group_ids.length === 0) {
      return res.status(400).json({
        message: "group_ids is required and must be a non-empty array",
      });
    }

    // Validate that all group_ids are valid (numbers or strings that can be converted to numbers)
    const validGroupIds = group_ids.filter(id => {
      const numId = parseInt(id);
      return !isNaN(numId) && numId > 0;
    });

    if (validGroupIds.length === 0) {
      return res.status(400).json({
        message: "No valid group IDs provided",
      });
    }

    // Get production groups for the specified IDs and company
    const productionGroups = await ProductionGroup.findAll({
      where: {
        id: validGroupIds,
        company_id: req.user.company_id,
      },
      order: [["created_at", "DESC"]],
      attributes: [
        "id",
        "production_group_generate_id",
        "group_name",
        "group_value",
        "group_Qty",
        "allocated_Qty",
        "status",
        "created_at",
        "updated_at",
        "created_by",
        "updated_by",
      ],
    });

    // Check if all requested groups were found
    const foundGroupIds = productionGroups.map(group => group.id);
    const notFoundGroupIds = validGroupIds.filter(id => !foundGroupIds.includes(parseInt(id)));

    // Process each production group to include work order layer details if requested
    const processedGroups = await Promise.all(
      productionGroups.map(async (group) => {
        const groupData = group.toJSON();

        // Parse group_value if it's a string
        let groupValue = groupData.group_value;
        if (typeof groupValue === "string") {
          try {
            groupValue = JSON.parse(groupValue);
          } catch (parseError) {
            logger.warn(
              `Error parsing group_value for group ${group.id}:`,
              parseError
            );
            groupValue = [];
          }
        }

        groupData.group_value = groupValue || [];

        // Calculate balance_Qty = group_Qty - allocated_Qty
        groupData.balance_Qty =
          (groupData.group_Qty || 0) - (groupData.allocated_Qty || 0);

        // Fetch allocation history for this group
        try {
          const allocationHistory = await AllocationHistory.findAll({
            where: {
              group_id: group.id,
              company_id: req.user.company_id,
            },
            attributes: [
              "id",
              "inventory_id",
              "allocated_qty",
              "status",
              "created_by",
              "updated_by",
              "created_at",
              "updated_at",
            ],
            order: [["created_at", "DESC"]],
          });

          // Process allocation history data
          const allocationData = allocationHistory.map((item) => item.toJSON());

          // Calculate total allocated quantity by inventory_id
          const allocationSummary = {};
          let totalAllocatedQty = 0;

          allocationData.forEach((allocation) => {
            const inventoryId = allocation.inventory_id;
            const allocatedQty = allocation.allocated_qty || 0;

            if (!allocationSummary[inventoryId]) {
              allocationSummary[inventoryId] = {
                inventory_id: inventoryId,
                total_allocated_qty: 0,
                allocation_records: [],
              };
            }

            allocationSummary[inventoryId].total_allocated_qty += allocatedQty;
            allocationSummary[inventoryId].allocation_records.push(allocation);
            totalAllocatedQty += allocatedQty;
          });

          // Convert summary object to array
          const allocationSummaryArray = Object.values(allocationSummary);

          // Add allocation data to group
          groupData.allocation_history = {
            total_allocated_qty: totalAllocatedQty,
            allocation_by_inventory: allocationSummaryArray,
            all_allocation_records: allocationData,
          };
        } catch (allocationError) {
          logger.error(
            `Error fetching allocation history for group ${group.id}:`,
            allocationError
          );
          groupData.allocation_history = {
            total_allocated_qty: 0,
            allocation_by_inventory: [],
            all_allocation_records: [],
            error: "Error fetching allocation history",
          };
        }

        // Include only layer details if requested
        if (include_work_orders === "true" && Array.isArray(groupValue)) {
          const layerDetails = await Promise.all(
            groupValue.map(async (item) => {
              const { work_order_id, layer_id, sales_order_id } = item;

              try {
                // Only fetch work_order_sku_values to extract layer details
                const workOrder = await WorkOrder.findByPk(work_order_id, {
                  attributes: [
                    "id",
                    "work_generate_id",
                    "work_order_sku_values",
                  ],
                });

                if (!workOrder) {
                  return {
                    work_order_id,
                    layer_id,
                    sales_order_id,
                    layer_found: false,
                    error: "Work order not found",
                  };
                }

                // Parse work_order_sku_values to get layer details
                let skuValues = workOrder.work_order_sku_values;
                if (typeof skuValues === "string") {
                  try {
                    skuValues = JSON.parse(skuValues);
                  } catch (parseError) {
                    skuValues = [];
                  }
                }

                // Find the specific layer by layer_id
                const layerDetail = Array.isArray(skuValues)
                  ? skuValues.find((layer) => layer.layer_id === layer_id)
                  : null;

                if (!layerDetail) {
                  return {
                    work_order_id,
                    work_generate_id: workOrder.work_generate_id,
                    layer_id,
                    sales_order_id,
                    layer_found: false,
                    error: "Layer not found in work order",
                  };
                }

                return {
                  work_order_id,
                  work_generate_id: workOrder.work_generate_id,
                  layer_id,
                  sales_order_id,
                  layer_found: true,
                  layer_detail: layerDetail,
                };
              } catch (error) {
                logger.error(
                  `Error fetching layer details for work order ${work_order_id}:`,
                  error
                );
                return {
                  work_order_id,
                  layer_id,
                  sales_order_id,
                  layer_found: false,
                  error: "Error fetching layer details",
                };
              }
            })
          );

          groupData.layer_details = layerDetails;
        }

        return groupData;
      })
    );

    // Prepare response
    const response = {
      message: "Production groups retrieved successfully",
      data: processedGroups,
      total: processedGroups.length,
      requested_count: validGroupIds.length,
      found_count: foundGroupIds.length,
    };

    // Include information about not found groups if any
    if (notFoundGroupIds.length > 0) {
      response.not_found_group_ids = notFoundGroupIds;
      response.message = `${foundGroupIds.length} of ${validGroupIds.length} production groups retrieved successfully`;
    }

    res.status(200).json(response);
  } catch (error) {
    logger.error("Error fetching multiple production groups:", error);
    res.status(500).json({
      message: "Internal Server Error",
      error: error.message,
    });
  }
});


v1Router.patch(
  "/production-group/allocate",
  authenticateJWT,
  async (req, res) => {
    const { allocations } = req.body;

    // Validate input
    if (
      !allocations ||
      !Array.isArray(allocations) ||
      allocations.length === 0
    ) {
      return res.status(400).json({
        message: "allocations array is required and must not be empty",
      });
    }

    // Start a database transaction
    const transaction = await sequelize.transaction();

    try {
      const allocationResults = [];
      const errors = [];

      for (let i = 0; i < allocations.length; i++) {
        const allocation = allocations[i];
        const { production_group_id, inventory_id, quantity_to_allocate } =
          allocation;

        try {
          // Validate required fields for this allocation
          if (!production_group_id || !inventory_id || !quantity_to_allocate) {
            errors.push(
              `Allocation at index ${i}: production_group_id, inventory_id, and quantity_to_allocate are required`
            );
            continue;
          }

          // Validate quantity is positive
          if (quantity_to_allocate <= 0) {
            errors.push(
              `Allocation at index ${i}: quantity_to_allocate must be greater than 0`
            );
            continue;
          }

          // Find the production group
          const productionGroup = await ProductionGroup.findOne({
            where: {
              id: production_group_id,
              company_id: req.user.company_id,
            },
            transaction,
          });

          if (!productionGroup) {
            errors.push(
              `Allocation at index ${i}: Production group not found or doesn't belong to your company`
            );
            continue;
          }

          // Find the inventory item
          const inventoryItem = await Inventory.findOne({
            where: {
              id: inventory_id,
              company_id: req.user.company_id,
            },
            transaction,
          });

          if (!inventoryItem) {
            errors.push(
              `Allocation at index ${i}: Inventory item not found or doesn't belong to your company`
            );
            continue;
          }

          // Check if sufficient quantity is available
          // Fix for the allocation endpoint - replace the calculation section

          // Calculate new quantities - ensure all values are properly converted to numbers
          const currentAvailable =
            parseFloat(inventoryItem.quantity_available) || 0;
          const quantityToAllocate = parseFloat(quantity_to_allocate);
          const newInventoryQuantity = currentAvailable - quantityToAllocate;

          const currentAllocatedQty =
            parseFloat(productionGroup.allocated_Qty) || 0;
          const newAllocatedQty = currentAllocatedQty + quantityToAllocate;

          // Calculate new blocked quantity - ensure proper number conversion
          const currentBlockedQty =
            parseFloat(inventoryItem.quantity_blocked) || 0;
          const newBlockedQty = currentBlockedQty + quantityToAllocate;

          // Update inventory quantity_available and quantity_blocked
          await Inventory.update(
            {
              quantity_available: newInventoryQuantity,
              quantity_blocked: newBlockedQty, // This will now be a proper number
              updated_by: req.user.id,
            },
            {
              where: { id: inventory_id },
              transaction,
            }
          );

          // Update production group allocated_Qty
          await ProductionGroup.update(
            {
              allocated_Qty: newAllocatedQty,
              updated_by: req.user.id,
            },
            {
              where: { id: production_group_id },
              transaction,
            }
          );

          // Record the allocation in AllocationHistory
          await AllocationHistory.create(
            {
              company_id: req.user.company_id,
              inventory_id: inventory_id,
              group_id: production_group_id,
              allocated_Qty: quantityToAllocate, // Use the parsed number
              status: "active",
              created_by: req.user.id,
              updated_by: req.user.id,
            },
            { transaction }
          );

          allocationResults.push({
            index: i,
            production_group_id,
            inventory_id,
            quantity_allocated: quantityToAllocate, // Use parsed number
            inventory_remaining: newInventoryQuantity,
            quantity_blocked: newBlockedQty, // This will now be a proper number
            total_allocated_qty: newAllocatedQty,
            status: "success",
            message: "Allocation completed successfully",
          });

          logger.info(
            `Successfully allocated ${quantity_to_allocate} units from inventory ${inventory_id} to production group ${production_group_id}. Available: ${currentAvailable} -> ${newInventoryQuantity}, Blocked: ${currentBlockedQty} -> ${newBlockedQty}`
          );
        } catch (allocationError) {
          console.error(
            `Error processing allocation at index ${i}:`,
            allocationError
          );
          logger.error(
            `Error processing allocation at index ${i}:`,
            allocationError
          );
          errors.push(`Allocation at index ${i}: ${allocationError.message}`);
        }
      }

      // If there are any errors, rollback the transaction
      if (errors.length > 0) {
        await transaction.rollback();
        return res.status(400).json({
          message: "Allocation failed due to errors",
          errors,
          successful_allocations: 0,
          failed_allocations: errors.length,
        });
      }

      // If all allocations were successful, commit the transaction
      await transaction.commit();

      res.status(200).json({
        message: `Successfully processed ${allocationResults.length} allocations`,
        data: allocationResults,
        summary: {
          total_processed: allocationResults.length,
          successful: allocationResults.length,
          failed: 0,
        },
      });
    } catch (error) {
      // Rollback transaction on any unexpected error
      await transaction.rollback();
      console.error("Error processing raw material allocations:", error);
      logger.error("Error processing raw material allocations:", error);
      res.status(500).json({
        message: "Internal Server Error",
        error: error.message,
      });
    }
  }
);
// PATCH API to deallocate raw materials (reverse allocation)
v1Router.patch(
  "/production-group/deallocate",
  authenticateJWT,
  async (req, res) => {
    const { deallocations } = req.body;

    // Validate input
    if (
      !deallocations ||
      !Array.isArray(deallocations) ||
      deallocations.length === 0
    ) {
      return res.status(400).json({
        message: "deallocations array is required and must not be empty",
      });
    }

    // Start a database transaction
    const transaction = await sequelize.transaction();

    try {
      const deallocationResults = [];
      const errors = [];

      for (let i = 0; i < deallocations.length; i++) {
        const deallocation = deallocations[i];
        const { production_group_id, inventory_id, quantity_to_deallocate } =
          deallocation;

        try {
          // Validate required fields
          if (
            !production_group_id ||
            !inventory_id ||
            !quantity_to_deallocate
          ) {
            errors.push(
              `Deallocation at index ${i}: production_group_id, inventory_id, and quantity_to_deallocate are required`
            );
            continue;
          }

          // Validate quantity is positive
          if (quantity_to_deallocate <= 0) {
            errors.push(
              `Deallocation at index ${i}: quantity_to_deallocate must be greater than 0`
            );
            continue;
          }

          // Find the production group
          const productionGroup = await ProductionGroup.findOne({
            where: {
              id: production_group_id,
              company_id: req.user.company_id,
            },
            transaction,
          });

          if (!productionGroup) {
            errors.push(
              `Deallocation at index ${i}: Production group not found or doesn't belong to your company`
            );
            continue;
          }

          // Find the inventory item with lock to prevent race conditions
          const inventoryItem = await Inventory.findOne({
            where: {
              id: inventory_id,
              company_id: req.user.company_id,
            },
            lock: transaction.LOCK.UPDATE, // Add pessimistic lock
            transaction,
          });

          if (!inventoryItem) {
            errors.push(
              `Deallocation at index ${i}: Inventory item not found or doesn't belong to your company`
            );
            continue;
          }

          // Log current values for debugging
          console.log(`Before deallocation - Inventory ${inventory_id}:`, {
            current_available: inventoryItem.quantity_available,
            current_blocked: inventoryItem.quantity_blocked,
            quantity_to_deallocate: quantity_to_deallocate,
          });

          // Check allocation history to verify if this quantity was actually allocated
          const allocationRecord = await AllocationHistory.findOne({
            where: {
              company_id: req.user.company_id,
              inventory_id: inventory_id,
              group_id: production_group_id,
              status: "active", // Only consider active allocations
            },
            order: [["created_at", "DESC"]], // Get the most recent allocation
            transaction,
          });

          if (!allocationRecord) {
            errors.push(
              `Deallocation at index ${i}: No active allocation found for this inventory item and production group`
            );
            continue;
          }

          // Check if sufficient quantity is allocated to deallocate
          const currentAllocatedQty = productionGroup.allocated_Qty || 0;
          if (currentAllocatedQty < quantity_to_deallocate) {
            errors.push(
              `Deallocation at index ${i}: Insufficient allocated quantity. Currently allocated: ${currentAllocatedQty}, Requested to deallocate: ${quantity_to_deallocate}`
            );
            continue;
          }

          // Check if sufficient quantity is blocked to deallocate
          const currentBlockedQty = inventoryItem.quantity_blocked || 0;
          if (currentBlockedQty < quantity_to_deallocate) {
            errors.push(
              `Deallocation at index ${i}: Insufficient blocked quantity. Currently blocked: ${currentBlockedQty}, Requested to deallocate: ${quantity_to_deallocate}`
            );
            continue;
          }

          // Calculate new quantities
          const currentAvailable =
            parseFloat(inventoryItem.quantity_available) || 0;
          const deallocateQty = parseFloat(quantity_to_deallocate);
          const newInventoryQuantity = currentAvailable + deallocateQty;
          const newAllocatedQty = currentAllocatedQty - deallocateQty;
          const newBlockedQty = currentBlockedQty - deallocateQty;

          // Update inventory quantity_available and quantity_blocked (add back to available, reduce from blocked)
          const [inventoryUpdateCount] = await Inventory.update(
            {
              quantity_available: newInventoryQuantity,
              quantity_blocked: newBlockedQty,
              updated_by: req.user.id,
              updated_at: new Date(), // Explicitly set updated_at
            },
            {
              where: {
                id: inventory_id,
                company_id: req.user.company_id, // Extra safety check
              },
              transaction,
            }
          );

          // Verify inventory update was successful
          if (inventoryUpdateCount === 0) {
            throw new Error(`Failed to update inventory item ${inventory_id}`);
          }

          // Verify the update by fetching the updated record
          const updatedInventory = await Inventory.findOne({
            where: { id: inventory_id },
            attributes: ["id", "quantity_available", "quantity_blocked"],
            transaction,
          });

          console.log(`After inventory update - Inventory ${inventory_id}:`, {
            new_available: updatedInventory.quantity_available,
            expected_available: newInventoryQuantity,
            new_blocked: updatedInventory.quantity_blocked,
            expected_blocked: newBlockedQty,
          });

          // Update production group allocated_Qty (subtract the deallocated quantity)
          const [productionGroupUpdateCount] = await ProductionGroup.update(
            {
              allocated_Qty: newAllocatedQty,
              updated_by: req.user.id,
              updated_at: new Date(),
            },
            {
              where: {
                id: production_group_id,
                company_id: req.user.company_id,
              },
              transaction,
            }
          );

          // Verify production group update was successful
          if (productionGroupUpdateCount === 0) {
            throw new Error(
              `Failed to update production group ${production_group_id}`
            );
          }

          // Record the deallocation in AllocationHistory with negative quantity
          await AllocationHistory.create(
            {
              company_id: req.user.company_id,
              inventory_id: inventory_id,
              group_id: production_group_id,
              allocated_Qty: -deallocateQty, // Negative to indicate deallocation
              status: "inactive", // Use inactive status to indicate deallocation
              created_by: req.user.id,
              updated_by: req.user.id,
              created_at: new Date(),
              updated_at: new Date(),
            },
            { transaction }
          );

          deallocationResults.push({
            index: i,
            production_group_id,
            inventory_id,
            quantity_deallocated: deallocateQty,
            inventory_available_before: currentAvailable,
            inventory_available_after: newInventoryQuantity,
            inventory_blocked_before: currentBlockedQty,
            inventory_blocked_after: newBlockedQty,
            remaining_allocated_qty: newAllocatedQty,
            status: "success",
            message: "Deallocation completed successfully",
          });

          logger.info(
            `Successfully deallocated ${deallocateQty} units from production group ${production_group_id} back to inventory ${inventory_id}. Available: ${currentAvailable} -> ${newInventoryQuantity}, Blocked: ${currentBlockedQty} -> ${newBlockedQty}`
          );
        } catch (deallocationError) {
          console.error(
            `Error processing deallocation at index ${i}:`,
            deallocationError
          );
          logger.error(
            `Error processing deallocation at index ${i}:`,
            deallocationError
          );
          errors.push(
            `Deallocation at index ${i}: ${deallocationError.message}`
          );
        }
      }

      // If there are any errors, rollback the transaction
      if (errors.length > 0) {
        await transaction.rollback();
        return res.status(400).json({
          message: "Deallocation failed due to errors",
          errors,
          successful_deallocations: 0,
          failed_deallocations: errors.length,
        });
      }

      // If all deallocations were successful, commit the transaction
      await transaction.commit();

      res.status(200).json({
        message: `Successfully processed ${deallocationResults.length} deallocations`,
        data: deallocationResults,
        summary: {
          total_processed: deallocationResults.length,
          successful: deallocationResults.length,
          failed: 0,
        },
      });
    } catch (error) {
      // Rollback transaction on any unexpected error
      await transaction.rollback();
      console.error("Error processing raw material deallocations:", error);
      logger.error("Error processing raw material deallocations:", error);
      res.status(500).json({
        message: "Internal Server Error",
        error: error.message,
      });
    }
  }
);
// GET API to view allocation details for a production group
v1Router.get(
  "/production-group/:id/allocations",
  authenticateJWT,
  async (req, res) => {
    try {
      const { id } = req.params;

      // Find the production group with its details
      const productionGroup = await ProductionGroup.findOne({
        where: {
          id: id,
          company_id: req.user.company_id,
        },
        attributes: [
          "id",
          "production_group_generate_id",
          "group_name",
          "group_Qty",
          "allocated_Qty",
          "status",
          "created_at",
          "updated_at",
        ],
      });

      if (!productionGroup) {
        return res.status(404).json({
          message:
            "Production group not found or doesn't belong to your company",
        });
      }

      // Get allocation history for this production group
      const allocationHistory = await AllocationHistory.findAll({
        where: {
          group_id: id,
          company_id: req.user.company_id,
        },
        include: [
          {
            model: Inventory,
            attributes: ["id", "quantity_available", "quantity_blocked"],
          },
        ],
        order: [["created_at", "DESC"]],
        limit: 50, // Limit to recent 50 records
      });

      res.status(200).json({
        message: "Production group allocation details retrieved successfully",
        data: {
          production_group: productionGroup,
          allocation_status: {
            required_qty: productionGroup.group_Qty || 0,
            allocated_qty: productionGroup.allocated_Qty || 0,
            remaining_to_allocate: Math.max(
              0,
              (productionGroup.group_Qty || 0) -
                (productionGroup.allocated_Qty || 0)
            ),
            allocation_percentage:
              productionGroup.group_Qty > 0
                ? Math.round(
                    ((productionGroup.allocated_Qty || 0) /
                      productionGroup.group_Qty) *
                      100
                  )
                : 0,
          },
          allocation_history: allocationHistory,
        },
      });
    } catch (error) {
      logger.error(
        "Error fetching production group allocation details:",
        error
      );
      res.status(500).json({
        message: "Internal Server Error",
        error: error.message,
      });
    }
  }
);
v1Router.get(
  "/allocation-history/inventory/:inventory_id",
  authenticateJWT,
  async (req, res) => {
    try {
      const { inventory_id } = req.params;

      // First, get the inventory data
      const inventoryItem = await Inventory.findOne({
        where: {
          id: inventory_id,
          company_id: req.user.company_id,
        },
        attributes: [
          "id",
          "item_code",
          "quantity_available",
          "quantity_blocked",
          "created_at",
          "updated_at",
        ],
      });

      if (!inventoryItem) {
        return res.status(404).json({
          message: "Inventory item not found or doesn't belong to your company",
        });
      }

      // Get allocation history for this specific inventory
      const allocationHistory = await AllocationHistory.findAll({
        where: {
          inventory_id: inventory_id,
          company_id: req.user.company_id,
        },
        include: [
          {
            model: ProductionGroup,
            attributes: ["id","production_group_generate_id","group_name", "group_Qty", "status"],
            required: false,
          },
        ],
        order: [["created_at", "DESC"]],
      });

      if (allocationHistory.length === 0) {
        return res.status(200).json({
          message: "No allocation history found for this inventory",
          data: {
            inventory: inventoryItem,
            group_allocations: [],
            total_allocated: 0,
          },
          count: 0,
        });
      }

      // Group by group_id and sum allocated_Qty
      const groupedAllocations = {};
      let totalAllocated = 0;

      allocationHistory.forEach((record) => {
        const groupId = record.group_id;
        const allocatedQty = parseFloat(record.allocated_Qty) || 0;

        if (!groupedAllocations[groupId]) {
          groupedAllocations[groupId] = {
            group_id: groupId,
            group_name: record.ProductionGroup
              ? record.ProductionGroup.group_name
              : null,
            group_qty: record.ProductionGroup
              ? parseFloat(record.ProductionGroup.group_Qty) || 0
              : 0,
            group_status: record.ProductionGroup
              ? record.ProductionGroup.status
              : null,
            net_allocated_qty: 0,
            allocation_records: [],
            last_allocation_date: record.created_at,
          };
        }

        // Sum up the allocated quantities (positive for allocations, negative for deallocations)
        groupedAllocations[groupId].net_allocated_qty += allocatedQty;

        // Add individual record to allocation_records array
        groupedAllocations[groupId].allocation_records.push({
          id: record.id,
          allocated_qty: allocatedQty,
          status: record.status,
          created_at: record.created_at,
          created_by: record.created_by,
        });

        // Update last allocation date if this record is more recent
        if (
          new Date(record.created_at) >
          new Date(groupedAllocations[groupId].last_allocation_date)
        ) {
          groupedAllocations[groupId].last_allocation_date = record.created_at;
        }
      });

      // Convert to array and calculate total allocated
      const groupAllocations = Object.values(groupedAllocations).map(
        (group) => {
          // Only count positive net allocations for total
          if (group.net_allocated_qty > 0) {
            totalAllocated += group.net_allocated_qty;
          }

          return {
            ...group,
            net_allocated_qty: parseFloat(group.net_allocated_qty.toFixed(2)), // Round to 2 decimal places
          };
        }
      );

      // Sort by net_allocated_qty descending (most allocated first)
      groupAllocations.sort(
        (a, b) => b.net_allocated_qty - a.net_allocated_qty
      );

      res.status(200).json({
        message: "Allocation history retrieved successfully",
        data: {
          inventory: {
            ...inventoryItem.toJSON(),
            quantity_available:
              parseFloat(inventoryItem.quantity_available) || 0,
            quantity_blocked: parseFloat(inventoryItem.quantity_blocked) || 0,
            // total_quantity: parseFloat(inventoryItem.total_quantity) || 0
          },
          group_allocations: groupAllocations,
          summary: {
            total_groups: groupAllocations.length,
            total_allocated: parseFloat(totalAllocated.toFixed(2)),
            total_records: allocationHistory.length,
          },
        },
        count: allocationHistory.length,
      });
    } catch (error) {
      console.error("Error fetching allocation history:", error);
      logger.error("Error fetching allocation history:", error);
      res.status(500).json({
        message: "Internal Server Error",
        error: error.message,
      });
    }
  }
);

// ✅ Health Check Endpoint
app.get("/health", (req, res) => {
  res.json({
    status: "Service is running",
    timestamp: new Date(),
  });
});

// Use Version 1 Router
app.use("/api/production", v1Router);
// await db.sequelize.sync();
const PORT = 3029;
app.listen(process.env.PORT_PRODUCTION, "0.0.0.0", () => {
  console.log(
    `Production Service running on port ${process.env.PORT_PRODUCTION}`
  );
});<|MERGE_RESOLUTION|>--- conflicted
+++ resolved
@@ -22,15 +22,18 @@
 const AllocationHistory = db.AllocationHistory;
 const User = db.User;
 
+
 // POST create new work order
 v1Router.post("/production-group", authenticateJWT, async (req, res) => {
   const groupDetailsArray = req.body;
 
   // Validate that we received an array
   if (!Array.isArray(groupDetailsArray) || groupDetailsArray.length === 0) {
-    return res.status(400).json({
-      message: "Invalid input data - expected array of group objects",
-    });
+    return res
+      .status(400)
+      .json({
+        message: "Invalid input data - expected array of group objects",
+      });
   }
 
   const createdGroups = [];
@@ -49,15 +52,15 @@
         }
 
         const production_group_generate_id = await generateId(
-          req.user.company_id,
-          ProductionGroup,
-          "production_group"
-        );
+                  req.user.company_id,
+                  ProductionGroup,
+                  "production_group"
+                );
 
         // Create Production Group
         const newProductionGroup = await ProductionGroup.create({
+          company_id: req.user.company_id,
           production_group_generate_id: production_group_generate_id,
-          company_id: req.user.company_id,
           group_name: groupDetails.group_name,
           group_value: groupDetails.group_value || null,
           group_Qty: groupDetails.group_Qty || null,
@@ -65,6 +68,7 @@
           status: groupDetails.status || "active",
           created_by: req.user.id,
           updated_by: req.user.id,
+          temporary_status: typeof groupDetails.temporary_status !== 'undefined' ? groupDetails.temporary_status : 0,
         });
 
         // Process group_value array to update work_order status
@@ -264,7 +268,6 @@
       .status(500)
       .json({ message: "Internal Server Error", error: error.message });
   }
-<<<<<<< HEAD
 });
 // PATCH API to ungroup layers (set layer_status back to "ungrouped")
 v1Router.patch(
@@ -272,9 +275,6 @@
   authenticateJWT,
   async (req, res) => {
     const { work_order_layers } = req.body;
-=======
-}); 
->>>>>>> 8555d539
 
     // Validate input
     if (!work_order_layers || !Array.isArray(work_order_layers)) {
@@ -527,8 +527,7 @@
         groupData.group_value = groupValue || [];
 
         // Calculate balance_Qty = group_Qty - allocated_Qty
-        groupData.balance_Qty =
-          (groupData.group_Qty || 0) - (groupData.allocated_Qty || 0);
+        groupData.balance_Qty = (groupData.group_Qty || 0) - (groupData.allocated_Qty || 0);
 
         // Fetch allocation history for this group
         try {
@@ -551,24 +550,24 @@
           });
 
           // Process allocation history data
-          const allocationData = allocationHistory.map((item) => item.toJSON());
-
+          const allocationData = allocationHistory.map(item => item.toJSON());
+          
           // Calculate total allocated quantity by inventory_id
           const allocationSummary = {};
           let totalAllocatedQty = 0;
-
-          allocationData.forEach((allocation) => {
+          
+          allocationData.forEach(allocation => {
             const inventoryId = allocation.inventory_id;
             const allocatedQty = allocation.allocated_qty || 0;
-
+            
             if (!allocationSummary[inventoryId]) {
               allocationSummary[inventoryId] = {
                 inventory_id: inventoryId,
                 total_allocated_qty: 0,
-                allocation_records: [],
+                allocation_records: []
               };
             }
-
+            
             allocationSummary[inventoryId].total_allocated_qty += allocatedQty;
             allocationSummary[inventoryId].allocation_records.push(allocation);
             totalAllocatedQty += allocatedQty;
@@ -581,8 +580,9 @@
           groupData.allocation_history = {
             total_allocated_qty: totalAllocatedQty,
             allocation_by_inventory: allocationSummaryArray,
-            all_allocation_records: allocationData,
+            all_allocation_records: allocationData
           };
+
         } catch (allocationError) {
           logger.error(
             `Error fetching allocation history for group ${group.id}:`,
@@ -592,7 +592,7 @@
             total_allocated_qty: 0,
             allocation_by_inventory: [],
             all_allocation_records: [],
-            error: "Error fetching allocation history",
+            error: "Error fetching allocation history"
           };
         }
 
@@ -605,11 +605,7 @@
               try {
                 // Only fetch work_order_sku_values to extract layer details
                 const workOrder = await WorkOrder.findByPk(work_order_id, {
-                  attributes: [
-                    "id",
-                    "work_generate_id",
-                    "work_order_sku_values",
-                  ],
+                  attributes: ["id", "work_generate_id", "work_order_sku_values"],
                 });
 
                 if (!workOrder) {
@@ -690,258 +686,8 @@
       message: "Internal Server Error",
       error: error.message,
     });
-  } 
-});
-
-v1Router.post("/production-group/multiple", authenticateJWT, async (req, res) => {
-  try {
-    const { group_ids, include_work_orders = "false" } = req.body;
-
-    // Validate input
-    if (!group_ids || !Array.isArray(group_ids) || group_ids.length === 0) {
-      return res.status(400).json({
-        message: "group_ids is required and must be a non-empty array",
-      });
-    }
-
-    // Validate that all group_ids are valid (numbers or strings that can be converted to numbers)
-    const validGroupIds = group_ids.filter(id => {
-      const numId = parseInt(id);
-      return !isNaN(numId) && numId > 0;
-    });
-
-    if (validGroupIds.length === 0) {
-      return res.status(400).json({
-        message: "No valid group IDs provided",
-      });
-    }
-
-    // Get production groups for the specified IDs and company
-    const productionGroups = await ProductionGroup.findAll({
-      where: {
-        id: validGroupIds,
-        company_id: req.user.company_id,
-      },
-      order: [["created_at", "DESC"]],
-      attributes: [
-        "id",
-        "production_group_generate_id",
-        "group_name",
-        "group_value",
-        "group_Qty",
-        "allocated_Qty",
-        "status",
-        "created_at",
-        "updated_at",
-        "created_by",
-        "updated_by",
-      ],
-    });
-
-    // Check if all requested groups were found
-    const foundGroupIds = productionGroups.map(group => group.id);
-    const notFoundGroupIds = validGroupIds.filter(id => !foundGroupIds.includes(parseInt(id)));
-
-    // Process each production group to include work order layer details if requested
-    const processedGroups = await Promise.all(
-      productionGroups.map(async (group) => {
-        const groupData = group.toJSON();
-
-        // Parse group_value if it's a string
-        let groupValue = groupData.group_value;
-        if (typeof groupValue === "string") {
-          try {
-            groupValue = JSON.parse(groupValue);
-          } catch (parseError) {
-            logger.warn(
-              `Error parsing group_value for group ${group.id}:`,
-              parseError
-            );
-            groupValue = [];
-          }
-        }
-
-        groupData.group_value = groupValue || [];
-
-        // Calculate balance_Qty = group_Qty - allocated_Qty
-        groupData.balance_Qty =
-          (groupData.group_Qty || 0) - (groupData.allocated_Qty || 0);
-
-        // Fetch allocation history for this group
-        try {
-          const allocationHistory = await AllocationHistory.findAll({
-            where: {
-              group_id: group.id,
-              company_id: req.user.company_id,
-            },
-            attributes: [
-              "id",
-              "inventory_id",
-              "allocated_qty",
-              "status",
-              "created_by",
-              "updated_by",
-              "created_at",
-              "updated_at",
-            ],
-            order: [["created_at", "DESC"]],
-          });
-
-          // Process allocation history data
-          const allocationData = allocationHistory.map((item) => item.toJSON());
-
-          // Calculate total allocated quantity by inventory_id
-          const allocationSummary = {};
-          let totalAllocatedQty = 0;
-
-          allocationData.forEach((allocation) => {
-            const inventoryId = allocation.inventory_id;
-            const allocatedQty = allocation.allocated_qty || 0;
-
-            if (!allocationSummary[inventoryId]) {
-              allocationSummary[inventoryId] = {
-                inventory_id: inventoryId,
-                total_allocated_qty: 0,
-                allocation_records: [],
-              };
-            }
-
-            allocationSummary[inventoryId].total_allocated_qty += allocatedQty;
-            allocationSummary[inventoryId].allocation_records.push(allocation);
-            totalAllocatedQty += allocatedQty;
-          });
-
-          // Convert summary object to array
-          const allocationSummaryArray = Object.values(allocationSummary);
-
-          // Add allocation data to group
-          groupData.allocation_history = {
-            total_allocated_qty: totalAllocatedQty,
-            allocation_by_inventory: allocationSummaryArray,
-            all_allocation_records: allocationData,
-          };
-        } catch (allocationError) {
-          logger.error(
-            `Error fetching allocation history for group ${group.id}:`,
-            allocationError
-          );
-          groupData.allocation_history = {
-            total_allocated_qty: 0,
-            allocation_by_inventory: [],
-            all_allocation_records: [],
-            error: "Error fetching allocation history",
-          };
-        }
-
-        // Include only layer details if requested
-        if (include_work_orders === "true" && Array.isArray(groupValue)) {
-          const layerDetails = await Promise.all(
-            groupValue.map(async (item) => {
-              const { work_order_id, layer_id, sales_order_id } = item;
-
-              try {
-                // Only fetch work_order_sku_values to extract layer details
-                const workOrder = await WorkOrder.findByPk(work_order_id, {
-                  attributes: [
-                    "id",
-                    "work_generate_id",
-                    "work_order_sku_values",
-                  ],
-                });
-
-                if (!workOrder) {
-                  return {
-                    work_order_id,
-                    layer_id,
-                    sales_order_id,
-                    layer_found: false,
-                    error: "Work order not found",
-                  };
-                }
-
-                // Parse work_order_sku_values to get layer details
-                let skuValues = workOrder.work_order_sku_values;
-                if (typeof skuValues === "string") {
-                  try {
-                    skuValues = JSON.parse(skuValues);
-                  } catch (parseError) {
-                    skuValues = [];
-                  }
-                }
-
-                // Find the specific layer by layer_id
-                const layerDetail = Array.isArray(skuValues)
-                  ? skuValues.find((layer) => layer.layer_id === layer_id)
-                  : null;
-
-                if (!layerDetail) {
-                  return {
-                    work_order_id,
-                    work_generate_id: workOrder.work_generate_id,
-                    layer_id,
-                    sales_order_id,
-                    layer_found: false,
-                    error: "Layer not found in work order",
-                  };
-                }
-
-                return {
-                  work_order_id,
-                  work_generate_id: workOrder.work_generate_id,
-                  layer_id,
-                  sales_order_id,
-                  layer_found: true,
-                  layer_detail: layerDetail,
-                };
-              } catch (error) {
-                logger.error(
-                  `Error fetching layer details for work order ${work_order_id}:`,
-                  error
-                );
-                return {
-                  work_order_id,
-                  layer_id,
-                  sales_order_id,
-                  layer_found: false,
-                  error: "Error fetching layer details",
-                };
-              }
-            })
-          );
-
-          groupData.layer_details = layerDetails;
-        }
-
-        return groupData;
-      })
-    );
-
-    // Prepare response
-    const response = {
-      message: "Production groups retrieved successfully",
-      data: processedGroups,
-      total: processedGroups.length,
-      requested_count: validGroupIds.length,
-      found_count: foundGroupIds.length,
-    };
-
-    // Include information about not found groups if any
-    if (notFoundGroupIds.length > 0) {
-      response.not_found_group_ids = notFoundGroupIds;
-      response.message = `${foundGroupIds.length} of ${validGroupIds.length} production groups retrieved successfully`;
-    }
-
-    res.status(200).json(response);
-  } catch (error) {
-    logger.error("Error fetching multiple production groups:", error);
-    res.status(500).json({
-      message: "Internal Server Error",
-      error: error.message,
-    });
   }
 });
-
-
 v1Router.patch(
   "/production-group/allocate",
   authenticateJWT,
@@ -1522,13 +1268,13 @@
           "quantity_available",
           "quantity_blocked",
           "created_at",
-          "updated_at",
-        ],
+          "updated_at"
+        ]
       });
 
       if (!inventoryItem) {
         return res.status(404).json({
-          message: "Inventory item not found or doesn't belong to your company",
+          message: "Inventory item not found or doesn't belong to your company"
         });
       }
 
@@ -1541,9 +1287,9 @@
         include: [
           {
             model: ProductionGroup,
-            attributes: ["id","production_group_generate_id","group_name", "group_Qty", "status"],
-            required: false,
-          },
+            attributes: ["id", "group_name", "group_Qty", "status"],
+            required: false
+          }
         ],
         order: [["created_at", "DESC"]],
       });
@@ -1554,9 +1300,9 @@
           data: {
             inventory: inventoryItem,
             group_allocations: [],
-            total_allocated: 0,
+            total_allocated: 0
           },
-          count: 0,
+          count: 0
         });
       }
 
@@ -1564,76 +1310,62 @@
       const groupedAllocations = {};
       let totalAllocated = 0;
 
-      allocationHistory.forEach((record) => {
+      allocationHistory.forEach(record => {
         const groupId = record.group_id;
         const allocatedQty = parseFloat(record.allocated_Qty) || 0;
-
+        
         if (!groupedAllocations[groupId]) {
           groupedAllocations[groupId] = {
             group_id: groupId,
-            group_name: record.ProductionGroup
-              ? record.ProductionGroup.group_name
-              : null,
-            group_qty: record.ProductionGroup
-              ? parseFloat(record.ProductionGroup.group_Qty) || 0
-              : 0,
-            group_status: record.ProductionGroup
-              ? record.ProductionGroup.status
-              : null,
+            group_name: record.ProductionGroup ? record.ProductionGroup.group_name : null,
+            group_qty: record.ProductionGroup ? parseFloat(record.ProductionGroup.group_Qty) || 0 : 0,
+            group_status: record.ProductionGroup ? record.ProductionGroup.status : null,
             net_allocated_qty: 0,
             allocation_records: [],
-            last_allocation_date: record.created_at,
+            last_allocation_date: record.created_at
           };
         }
 
         // Sum up the allocated quantities (positive for allocations, negative for deallocations)
         groupedAllocations[groupId].net_allocated_qty += allocatedQty;
-
+        
         // Add individual record to allocation_records array
         groupedAllocations[groupId].allocation_records.push({
           id: record.id,
           allocated_qty: allocatedQty,
           status: record.status,
           created_at: record.created_at,
-          created_by: record.created_by,
+          created_by: record.created_by
         });
 
         // Update last allocation date if this record is more recent
-        if (
-          new Date(record.created_at) >
-          new Date(groupedAllocations[groupId].last_allocation_date)
-        ) {
+        if (new Date(record.created_at) > new Date(groupedAllocations[groupId].last_allocation_date)) {
           groupedAllocations[groupId].last_allocation_date = record.created_at;
         }
       });
 
       // Convert to array and calculate total allocated
-      const groupAllocations = Object.values(groupedAllocations).map(
-        (group) => {
-          // Only count positive net allocations for total
-          if (group.net_allocated_qty > 0) {
-            totalAllocated += group.net_allocated_qty;
-          }
-
-          return {
-            ...group,
-            net_allocated_qty: parseFloat(group.net_allocated_qty.toFixed(2)), // Round to 2 decimal places
-          };
+      const groupAllocations = Object.values(groupedAllocations).map(group => {
+        // Only count positive net allocations for total
+        if (group.net_allocated_qty > 0) {
+          totalAllocated += group.net_allocated_qty;
         }
-      );
+        
+        return {
+          ...group,
+          net_allocated_qty: parseFloat(group.net_allocated_qty.toFixed(2)) // Round to 2 decimal places
+        };
+      });
 
       // Sort by net_allocated_qty descending (most allocated first)
-      groupAllocations.sort(
-        (a, b) => b.net_allocated_qty - a.net_allocated_qty
-      );
+      groupAllocations.sort((a, b) => b.net_allocated_qty - a.net_allocated_qty);
 
       res.status(200).json({
         message: "Allocation history retrieved successfully",
         data: {
           inventory: {
             ...inventoryItem.toJSON(),
-            quantity_available:
-              parseFloat(inventoryItem.quantity_available) || 0,
+            quantity_available: parseFloat(inventoryItem.quantity_available) || 0,
             quantity_blocked: parseFloat(inventoryItem.quantity_blocked) || 0,
             // total_quantity: parseFloat(inventoryItem.total_quantity) || 0
           },
@@ -1641,10 +1373,10 @@
           summary: {
             total_groups: groupAllocations.length,
             total_allocated: parseFloat(totalAllocated.toFixed(2)),
-            total_records: allocationHistory.length,
-          },
+            total_records: allocationHistory.length
+          }
         },
-        count: allocationHistory.length,
+        count: allocationHistory.length
       });
     } catch (error) {
       console.error("Error fetching allocation history:", error);
