import express, { json, Router } from "express";
import cors from "cors";
import { Op } from "sequelize";
import db from "../../common/models/index.js";
import dotenv from "dotenv";
import sequelize from "../../common/database/database.js";
import logger from "../../common/helper/logger.js";
import { authenticateJWT } from "../../common/middleware/auth.js";
import { generateId } from "../../common/inputvalidation/generateId.js";
import PDFDocument from "pdfkit";
import fs from "fs";
import path from "path";
import { fileURLToPath } from "url";
import HtmlTemplate from "../../common/models/htmlTemplate.model.js";
import puppeteer from 'puppeteer';
import handlebars from 'handlebars';
import addWalletHistory from "../../common/helper/walletHelper.js";

const Company = db.Company;
const User = db.User;
const PurchaseOrder = db.PurchaseOrder;
const PurchaseOrderItem = db.PurchaseOrderItem;
const ItemMaster = db.ItemMaster;
const PurchaseOrderReturn = db.PurchaseOrderReturn;
const Inventory = db.Inventory;
const GRNItem = db.GRNItem;
const GRN = db.GRN;
const PurchaseOrderReturnItem = db.PurchaseOrderReturnItem;
const Item = db.ItemMaster;
const PurchaseOrderBilling = db.PurchaseOrderBilling;
const Client = db.Client;
const WalletHistory = db.WalletHistory;
const PurchaseOrderPayment = db.PurchaseOrderPayment;


dotenv.config();
const app = express();
app.use(json());
app.use(cors());
const v1Router = Router();


// billings

// POST create new purchase order billing
v1Router.post("/purchase-order/bill-create", authenticateJWT, async (req, res) => {
  const billingDetails = req.body;

  if (!billingDetails) {
    return res.status(400).json({ message: "Invalid input data" });
  }

  // Validate required fields
  if (!billingDetails.purchase_order_id) {
    return res.status(400).json({ message: "Purchase Order ID is required" });
  }

  if (!billingDetails.bill_date) {
    return res.status(400).json({ message: "Bill date is required" });
  }

  if (!billingDetails.remarks) {
    return res.status(400).json({ message: "Remarks are required" });
  }

  try {
    const bill_generate_id = await generateId(
      req.user.company_id,
      PurchaseOrderBilling,
      "billings"
    );

    // Create Purchase Order Billing
    const newBilling = await PurchaseOrderBilling.create({
      bill_generate_id: bill_generate_id,
      company_id: req.user.company_id,
      purchase_order_id: billingDetails.purchase_order_id,
      bill_reference_number: billingDetails.bill_reference_number || null,
      bill_date: billingDetails.bill_date,
      remarks: billingDetails.remarks,
      status: billingDetails.status || "active",
      created_by: req.user.id,
      updated_by: req.user.id,
    });

    res.status(201).json({
      message: "Purchase Order Billing created successfully",
      data: newBilling.get({ plain: true }),
    });
  } catch (error) {
    logger.error("Error creating purchase order billing:", error);
    res
      .status(500)
      .json({ message: "Internal Server Error", error: error.message });
  }
});

// GET all purchase order billings with pagination, filtering, and search
v1Router.get("/purchase-order/bill-get", authenticateJWT, async (req, res) => {
  try {
    const {
      page = 1,
      limit = 10,
      purchase_order_id,
      status = "active", // Default to 'active' status
      search = "", // Add search parameter
      bill_date_from,
      bill_date_to,
    } = req.query;

    const pageNum = parseInt(page, 10);
    const limitNum = parseInt(limit, 10);
    const offset = (pageNum - 1) * limitNum;

    // Build where clause for filtering
    const whereClause = {
      company_id: req.user.company_id, // Add company filter for security
    };

    // Status filtering - default to active, but allow override
    if (status === "all") {
      // Don't filter by status if 'all' is specified
    } else {
      whereClause.status = status;
    }

    if (purchase_order_id) {
      whereClause.purchase_order_id = purchase_order_id;
    }

    // Date range filtering
    if (bill_date_from && bill_date_to) {
      whereClause.bill_date = {
        [Op.between]: [bill_date_from, bill_date_to]
      };
    } else if (bill_date_from) {
      whereClause.bill_date = {
        [Op.gte]: bill_date_from
      };
    } else if (bill_date_to) {
      whereClause.bill_date = {
        [Op.lte]: bill_date_to
      };
    }

    // Add search functionality if search parameter is provided
    if (search && search.trim() !== "") {
      const searchTerm = `%${search.trim()}%`; // Add wildcards for partial matching

      // Define search condition to look across multiple fields
      const searchCondition = {
        [Op.or]: [
          // Search in PurchaseOrderBilling fields
          { bill_generate_id: { [Op.like]: searchTerm } },
          { bill_reference_number: { [Op.like]: searchTerm } },
          { remarks: { [Op.like]: searchTerm } },
          { bill_date: { [Op.like]: searchTerm } },

          // Search in related PurchaseOrder fields using Sequelize's nested include where
          // { "$purchaseOrder.purchase_order_number$": { [Op.like]: searchTerm } },
          // { "$purchaseOrder.supplier_name$": { [Op.like]: searchTerm } },
        ],
      };

      // Add search condition to where clause
      whereClause[Op.and] = whereClause[Op.and] || [];
      whereClause[Op.and].push(searchCondition);
    }

    // Fetch from database with pagination, filters, and search
    const { count, rows } = await PurchaseOrderBilling.findAndCountAll({
      where: whereClause,
      limit: limitNum,
      offset: offset,
      order: [["updated_at", "DESC"]],
      include: [
        {
          model: PurchaseOrder,
          as: "purchaseOrder",
          attributes: ["id", "purchase_generate_id", "supplier_name"],
        },
        {
          model: User,
          as: "createdBy",
          attributes: ["id", "email"],
        },
        {
          model: User,
          as: "updatedBy",
          attributes: ["id", "email"],
        },
      ],
    });

    // Calculate pagination metadata
    const totalPages = Math.ceil(count / limitNum);

    res.json({
      billings: rows.map((billing) => billing.get({ plain: true })),
      pagination: {
        total: count,
        page: pageNum,
        limit: limitNum,
        totalPages,
      },
    });
  } catch (error) {
    logger.error("Error fetching purchase order billings:", error);
    res
      .status(500)
      .json({ message: "Internal Server Error", error: error.message });
  }
});

// GET specific purchase order billing by ID
v1Router.get("/purchase-order/bill-get/:id", authenticateJWT, async (req, res) => {
  try {
    const { id } = req.params;
    const { status = "active" } = req.query;

    const whereClause = {
      id: id,
      company_id: req.user.company_id,
    };

    if (status !== "all") {
      whereClause.status = status;
    }

    const billing = await PurchaseOrderBilling.findOne({
      where: whereClause,
      include: [
        {
          model: PurchaseOrder,
          as: "purchaseOrder",
          attributes: ["id", "purchase_generate_id", "supplier_name", "total_amount"],
        },
        {
          model: User,
          as: "createdBy",
          attributes: ["id", "email"],
        },
        {
          model: User,
          as: "updatedBy",
          attributes: ["id", "email"],
        },
      ],
    });

    if (!billing) {
      return res.status(404).json({ message: "Purchase Order Billing not found" });
    }

    const result = billing.get({ plain: true });
    res.json(result);
  } catch (error) {
    logger.error("Error fetching purchase order billing:", error);
    res
      .status(500)
      .json({ message: "Internal Server Error", error: error.message });
  }
});

// PUT update purchase order billing
v1Router.put("/purchase-order/bill-update/:id", authenticateJWT, async (req, res) => {
  try {
    const { id } = req.params;
    const updateData = req.body;

    if (!updateData) {
      return res.status(400).json({ message: "Invalid input data" });
    }

    const whereClause = {
      id: id,
      company_id: req.user.company_id,
    };

    // Check if billing exists
    const existingBilling = await PurchaseOrderBilling.findOne({
      where: whereClause,
    });

    if (!existingBilling) {
      return res.status(404).json({ message: "Purchase Order Billing not found" });
    }

    // Prepare update object
    const updateObject = {
      ...updateData,
      updated_by: req.user.id,
      updated_at: new Date(),
    };

    // Remove fields that shouldn't be updated
    delete updateObject.id;
    delete updateObject.bill_generate_id;
    delete updateObject.company_id;
    delete updateObject.created_by;
    delete updateObject.created_at;

    // Update the billing
    await PurchaseOrderBilling.update(updateObject, {
      where: whereClause,
    });

    // Fetch updated billing with associations
    const updatedBilling = await PurchaseOrderBilling.findOne({
      where: whereClause,
      include: [
        {
          model: PurchaseOrder,
          as: "purchaseOrder",
          attributes: ["id", "purchase_generate_id", "supplier_name", "total_amount"],
        },
        {
          model: User,
          as: "updatedBy",
          attributes: ["id", "email"],
        },
      ],
    });

    res.json({
      message: "Purchase Order Billing updated successfully",
      data: updatedBilling.get({ plain: true }),
    });
  } catch (error) {
    logger.error("Error updating purchase order billing:", error);
    res
      .status(500)
      .json({ message: "Internal Server Error", error: error.message });
  }
});

// DELETE purchase order billing (soft delete)
v1Router.delete("/purchase-order/bill-delete/:id", authenticateJWT, async (req, res) => {
  try {
    const { id } = req.params;

    const whereClause = {
      id: id,
      company_id: req.user.company_id,
    };

    // Check if billing exists
    const existingBilling = await PurchaseOrderBilling.findOne({
      where: whereClause,
    });

    if (!existingBilling) {
      return res.status(404).json({ message: "Purchase Order Billing not found" });
    }

    // Soft delete by updating status to inactive
    await PurchaseOrderBilling.update(
      {
        status: "inactive",
        updated_by: req.user.id,
        updated_at: new Date(),
      },
      {
        where: whereClause,
      }
    );

    res.json({
      message: "Purchase Order Billing deleted successfully",
    });
  } catch (error) {
    logger.error("Error deleting purchase order billing:", error);
    res
      .status(500)
      .json({ message: "Internal Server Error", error: error.message });
  }
});

// GET purchase order billings by purchase order ID
v1Router.get("/by-purchase-order/:purchase_order_id", authenticateJWT, async (req, res) => {
  try {
    const { purchase_order_id } = req.params;
    const { status = "active" } = req.query;

    const whereClause = {
      purchase_order_id: purchase_order_id,
      company_id: req.user.company_id,
    };

    if (status !== "all") {
      whereClause.status = status;
    }

    const billings = await PurchaseOrderBilling.findAll({
      where: whereClause,
      order: [["created_at", "DESC"]],
      include: [
        {
          model: PurchaseOrder,
          as: "purchaseOrder",
          attributes: ["id", "purchase_order_number", "supplier_name", "total_amount", "status"],
        },
        {
          model: User,
          as: "createdBy",
          attributes: ["id", "first_name", "last_name", "email"],
        },
      ],
    });

    res.json({
      billings: billings.map((billing) => billing.get({ plain: true })),
      total: billings.length,
    });
  } catch (error) {
    logger.error("Error fetching billings by purchase order:", error);
    res
      .status(500)
      .json({ message: "Internal Server Error", error: error.message });
  }
});




//Create Po
v1Router.post("/purchase-order", authenticateJWT, async (req, res) => {
  const transaction = await sequelize.transaction();
  try {
    const purchase_generate_id = await generateId(req.user.company_id, PurchaseOrder, "purchase");
    const { items, ...poData } = req.body;
    poData.purchase_generate_id = purchase_generate_id;
    poData.created_by = req.user.id;
    poData.updated_by = req.user.id;
    poData.company_id = req.user.company_id;



    const use_this = poData.use_this;
<<<<<<< HEAD
const debit_balance_amount = parseFloat(poData.debit_balance_amount || 0);
const debit_used_amount = parseFloat(poData.debit_used_amount || 0);
    const total_amount = parseFloat(poData.total_amount || 0);
    
    let paymentMode = "cash"; // default
    let paymentAmount = total_amount;
=======
    const debit_balance_amount = parseFloat(poData.debit_balance_amount || 0);
    const debit_used_amount = parseFloat(poData.debit_used_amount || 0);
>>>>>>> 0057c78f

    if (use_this === true) {
      const client = await Client.findOne({
        where: { client_id: poData.supplier_id },
        attributes: ['client_id', 'debit_balance']
      });

      if (!client) {
        return res.status(404).json({ success: false, message: "Client not found" });
      }

      console.log("client :", client);

      const currentDebit = parseFloat(client.debit_balance || 0);

      // If client has enough debit balance to cover this
      if (debit_balance_amount > 0 && currentDebit >= debit_balance_amount) {
        const updatedDebitBalance = currentDebit - debit_balance_amount;

        console.log("updatedDebitNote :", updatedDebitBalance);

        await addWalletHistory({
          type: 'credit',
          client_id: client.client_id,
          amount: debit_balance_amount,
          company_id: req.user.company_id,
          reference_number: "Purchase Order " + purchase_generate_id,
          created_by: req.user.id,
        });

        await Client.update(
          { debit_balance: updatedDebitBalance },
          { where: { client_id: poData.supplier_id } }
        );
      } else {
        // Not enough balance or amount is zero
        await addWalletHistory({
          type: 'credit',
          client_id: client.client_id,
          amount: 0,
          company_id: req.user.company_id,
          reference_number: "Purchase Order " + purchase_generate_id,
          created_by: req.user.id,
        });

        await Client.update(
          { debit_balance: 0 },
          { where: { client_id: poData.supplier_id } }
        );
      }
    }


    const newPO = await PurchaseOrder.create(poData, { transaction });
    for (const item of items) {
      const isValid = await ItemMaster.findOne({
        where: { id: item.item_id, status: "active" },
        transaction,
      });

      if (!isValid) throw new Error(`Item ID ${item.item_id} is invalid or inactive`);

      await PurchaseOrderItem.create({
        ...item,
        po_id: newPO.id,
        company_id: poData.company_id,
        created_by: poData.created_by,
        updated_by: poData.updated_by
      }, { transaction });
    }

    // 🔁 Insert payment record
    // await PurchaseOrderPayment.create({
    //   po_id: newPO.id,
    //   reference_no: "Wallet/Cash Purchase Order " + purchase_generate_id,
    //   payment_date: new Date(),
    //   amount: paymentAmount,
    //   payment_mode: use_this === false ? paymentMode : "wallet",
    //   status: "paid",
    //   remark: use_this === false ? "Paid using wallet credit" : "Paid via cash",
    //   company_id: req.user.company_id,
    //   created_by: req.user.id,
    //   updated_by: req.user.id,
    //   created_at: new Date(),
    //   updated_at: new Date()
    // }, { transaction });


    await transaction.commit();
    return res.status(200).json({
      success: true,
      message: "Purchase Order with items created successfully",
      data: newPO
    });

  } catch (error) {
    await transaction.rollback();
    return res.status(500).json({
      success: false,
      message: `Creation Failed: ${error.message}`
    });
  }
});


// create purchase payment
v1Router.post("/purchase-order/payment/details", authenticateJWT, async (req, res) => {
  const transaction = await sequelize.transaction();
  try {
    const {
      po_id,
      paymentAmount,
      payment_mode,
      remark,
      payment_date
    } = req.body;

    console.log("Payment Request Body:", req.body);
    

    // Use == null to allow 0 as a valid amount
    if (po_id == null || paymentAmount == null || !payment_mode) {
      await transaction.rollback();
      return res.status(400).json({
        success: false,
        message: "Missing required fields: po_id, paymentAmount, or payment_mode"
      });
    }

    const purchaseOrder = await PurchaseOrder.findOne({ where: { id: po_id } });
    if (!purchaseOrder) {
      await transaction.rollback();
      return res.status(404).json({
        success: false,
        message: "Purchase order not found"
      });
    }
    const orderTotal = purchaseOrder.total_amount || 0;
    const purchase_payment_generate_id = await generateId(
      req.user.company_id,
      PurchaseOrderPayment,
      "purchase_order_payment"
    );

    const payment = await PurchaseOrderPayment.create({
      po_id,
      purchase_payment_generate_id,
      payment_date: payment_date ? payment_date : new Date(),
      amount: paymentAmount,
      payment_mode,
      status: Number(paymentAmount) === Number(orderTotal) ? "paid" : "pending",
      remark,
      company_id: req.user.company_id,
      created_by: req.user.id,
      updated_by: req.user.id,
      created_at: new Date(),
      updated_at: new Date()
    }, { transaction });

    await transaction.commit();

    return res.status(201).json({
      success: true,
      message: "Purchase order payment created successfully",
      data: payment
    });

  } catch (error) {
    await transaction.rollback();
    return res.status(500).json({
      success: false,
      message: "Failed to create purchase order payment",
      error: error.message
    });
  }
});


//update purchase payments 
v1Router.put("/purchase-order/payment/details/:id", authenticateJWT, async (req, res) => {
  const transaction = await sequelize.transaction();
  try {
    const paymentId = req.params.id;
    const {
      paymentAmount,
      payment_mode,
      remark,
      payment_date
    } = req.body;

console.log("Update Payment Request Body:", req.params.id, req.body);


    if (paymentAmount == null || !payment_mode) {
      await transaction.rollback();
      return res.status(400).json({
        success: false,
        message: "Missing required fields: paymentAmount or payment_mode"
      });
    }

    const payment = await PurchaseOrderPayment.findOne({
      where: { id: paymentId },
      transaction
    });

    if (!payment) {
      await transaction.rollback();
      return res.status(404).json({
        success: false,
        message: "Payment record not found"
      });
    }

    const purchaseOrder = await PurchaseOrder.findOne({
      where: { id: payment.po_id },
      transaction
    });

    if (!purchaseOrder) {
      await transaction.rollback();
      return res.status(404).json({
        success: false,
        message: "Associated purchase order not found"
      });
    }

    const orderTotal = purchaseOrder.total_amount || 0;

    await payment.update({
      amount: paymentAmount,
      payment_mode,
      remark,
      payment_date: payment_date || new Date(),
      status: Number(paymentAmount) === Number(orderTotal) ? "paid" : "pending",
      updated_by: req.user.id,
      updated_at: new Date()
    }, { transaction });

    await transaction.commit();

    return res.status(200).json({
      success: true,
      message: "Purchase order payment updated successfully",
      data: payment
    });

  } catch (error) {
    await transaction.rollback();
    return res.status(500).json({
      success: false,
      message: "Failed to update purchase order payment",
      error: error.message
    });
  }
});


// get by id purchase order  payment details
v1Router.get("/purchase-order/payment/details/:id", authenticateJWT, async (req, res) => {
  try {
    const paymentId = req.params.id;

    const payment = await PurchaseOrderPayment.findOne({
      where: { po_id: paymentId },
      include: [
        {
          model: PurchaseOrder,
          as: "purchase_order",
          attributes: ["id", "purchase_generate_id", "supplier_name", "total_amount"]
        }
      ]
    });

    if (!payment) {
      return res.status(404).json({
        success: false,
        message: "Payment record not found"
      });
    }

    return res.status(200).json({
      success: true,
      message: "Payment record fetched successfully",
      data: payment
    });

  } catch (error) {
    return res.status(500).json({
      success: false,
      message: "Failed to fetch payment record",
      error: error.message
    });
  }
});




//get all po
// v1Router.get("/purchase-order/ids", authenticateJWT, async (req, res) => {
//   try {
//     const usedPoIds = await GRN.findAll({
//       attributes: ['po_id'],
//       where: {
//         grn_status:"fully_received",
//         status:"active"
//       },
//       raw: true,
//     });

//     const poIdList = usedPoIds.map(g => g.po_id).filter(Boolean); // remove nulls if any



//     const orders = await PurchaseOrder.findAll({
//       attributes: ["id", "purchase_generate_id"],
//       where: {
//         company_id: req.user.company_id,
//         decision:"approve",
//         status:"active",
//         id: {
//           [Op.notIn]: poIdList
//         }
//       }
//     });

//     return res.status(200).json({
//       success: true,
//       data: orders,
//     });
//   } catch (error) {
//     console.error(error);
//     return res.status(500).json({
//       success: false,
//       message: "Failed to fetch purchase orders",
//     });
//   }
// });

v1Router.get("/purchase-order/ids", authenticateJWT, async (req, res) => {
  try {
    const { search } = req.query; // Get search term from query string

    // Step 1: Find fully received PO IDs to exclude
    const usedPoIds = await GRN.findAll({
      attributes: ['po_id'],
      where: {
        grn_status: "fully_received",
        status: "active"
      },
      raw: true,
    });

    const poIdList = usedPoIds.map(g => g.po_id).filter(Boolean);

    // Step 2: Build where clause dynamically
    const whereClause = {
      company_id: req.user.company_id,
      decision: "approve",
      status: "active",
      id: { [Op.notIn]: poIdList },
    };

    if (search) {
      // Add case-insensitive LIKE search on `purchase_generate_id`
      whereClause.purchase_generate_id = { [Op.like]: `%${search}%` };
    }

    // Step 3: Query Purchase Orders
    const orders = await PurchaseOrder.findAll({
      attributes: ["id", "purchase_generate_id"],
      where: whereClause,
    });

    return res.status(200).json({
      success: true,
      data: orders,
    });

  } catch (error) {
    console.error(error);
    return res.status(500).json({
      success: false,
      message: "Failed to fetch purchase orders",
    });
  }
});






//get all Po
v1Router.get("/purchase-order", authenticateJWT, async (req, res) => {
  try {
    const { search = "", page = "1", limit = "50" } = req.query;
    const pageNumber = Math.max(1, parseInt(page));
    const limitNumber = Math.max(1, parseInt(limit));
    const offset = (pageNumber - 1) * limitNumber;

    let where = {};
    if (search.trim()) {
      where.supplier_name = { [Op.like]: `%${search}%` };
    }
    where.status = "active";
    const data = await PurchaseOrder.findAll({
      where,
      limit: limitNumber,
      offset,
      order: [['created_at', 'DESC']],
      include: [{ model: PurchaseOrderItem }]  // Optional: include items
    });





    // 2. Get all purchase order IDs
    const poIds = data.map(po => po.id);

    // 3. Fetch payments for these purchase orders
    const payments = await PurchaseOrderPayment.findAll({
      where: { po_id: poIds }
    });

    // 4. Group payments by po_id
    const paymentsMap = {};
    payments.forEach(payment => {
      if (!paymentsMap[payment.po_id]) paymentsMap[payment.po_id] = [];
      paymentsMap[payment.po_id].push(payment);
    });

    // 5. Attach payments to each purchase order
    const dataWithPayments = data.map(po => {
      const poJson = po.toJSON();
      poJson.payments = paymentsMap[po.id] || [];
      return poJson;
    });




    const totalCount = await PurchaseOrder.count({ where });

    return res.status(200).json({
      success: true,
      message: "Purchase orders fetched",
      data:dataWithPayments,
      totalCount,
    });

  } catch (error) {
    return res.status(500).json({
      success: false,
      message: `Fetching failed: ${error.message}`,
    });
  }
});

//get one po
// v1Router.get("/purchase-order/:id", authenticateJWT,async (req, res) => {
//   try {
//     const po = await PurchaseOrder.findOne({
//       where: { id: req.params.id, status: "active" },
//       include: [{ 
//         model: PurchaseOrderItem,
//         include: [
//               {
//                 model: ItemMaster,
//                 as: "item_info", // Alias from GRNItem → ItemMaster association
//                 attributes: ["id", "item_generate_id","item_name"]
//               }
//             ] 
//         }],
//     });

//     if (!po) return res.status(404).json({ success: false, message: "Not found" });

//     return res.status(200).json({
//       success: true,
//       message: "Purchase Order fetched",
//       data: po,
//     });

//   } catch (error) {
//     return res.status(500).json({ success: false, message: error.message });
//   }
// });

// Updated GET API for Purchase Order with Received Qty Calculation
v1Router.get("/purchase-order/:id", authenticateJWT, async (req, res) => {
  try {
    const poId = req.params.id;

    const po = await PurchaseOrder.findOne({
      where: { id: poId, status: "active" },
      include: [
        {
          model: PurchaseOrderItem,
          as: "PurchaseOrderItems",
          include: [
            {
              model: ItemMaster,
              as: "item_info",
              attributes: ["id", "item_generate_id", "item_name"]
            }
          ]
        }
      ]
    });

    if (!po) {
      return res.status(404).json({ success: false, message: "Not found" });
    }

    const grns = await GRN.findAll({ where: { po_id: poId } });
    const grnIds = grns.map(grn => grn.id);

    const grnItems = await GRNItem.findAll({
      where: { grn_id: grnIds }
    });

    const itemReceivedMap = {};
    grnItems.forEach(item => {
      const key = item.po_item_id;
      itemReceivedMap[key] = (itemReceivedMap[key] || 0) + parseFloat(item.accepted_quantity || 0);
    });

    // Attach received quantity info to each PO item
    const updatedItems = po.PurchaseOrderItems.map(item => {
      const received = itemReceivedMap[item.id] || 0;
      return {
        ...item.toJSON(),
        received_quantity: received,
        status: received >= parseFloat(item.quantity || 0) ? "fully_received" : "pending"
      };
    });

    return res.status(200).json({
      success: true,
      message: "Purchase Order fetched",
      data: {
        ...po.toJSON(),
        PurchaseOrderItems: updatedItems
      }
    });

  } catch (error) {
    return res.status(500).json({ success: false, message: error.message });
  }
});



//update po
v1Router.put("/purchase-order/:id", authenticateJWT, async (req, res) => {
  console.log("Update PO Request Body:", req.params.id, req.body);

  const transaction = await sequelize.transaction();
  try {
    const { items, ...poData } = req.body;
    const poId = req.params.id;

    const po = await PurchaseOrder.findOne({
      where: { id: poId },
      transaction
    });

    if (!po) {
      return res.status(404).json({
        success: false,
        message: "Purchase Order not found"
      });
    }

    // Update purchase order
    poData.updated_by = req.user.id;
    await po.update(poData, { transaction });

    console.log("po Id ", poId)
    // Delete old purchase order items
    const deletePOId = await PurchaseOrderItem.destroy({
      where: { po_id: poId },
      transaction
    });
    console.log(" Delete po Id ", deletePOId)

    // Recreate new purchase order items
    for (const item of items) {
      await PurchaseOrderItem.create({
        ...item,
        po_id: poId,
        company_id: req.user.company_id,
        created_by: req.user.id,
        updated_by: req.user.id
      }, { transaction });
    }

    await transaction.commit();

    return res.status(200).json({
      success: true,
      message: "Purchase Order and Items updated successfully",
      data: po
    });

  } catch (error) {
    await transaction.rollback();
    console.error("Update Error:", error.message);
    return res.status(500).json({
      success: false,
      message: `Update failed: ${error.message}`
    });
  }
});


// delete po
v1Router.delete("/purchase-order/:id", authenticateJWT, async (req, res) => {
  try {
    const po = await PurchaseOrder.findOne({ where: { id: req.params.id } });
    if (!po) return res.status(404).json({ success: false, message: "Not found" });

    await po.update({ status: "inactive", updated_by: req.user.id });

    return res.status(200).json({
      success: true,
      message: "Purchase Order deleted (soft delete)",
    });
  } catch (error) {
    return res.status(500).json({ success: false, message: error.message });
  }
});



//////////////////////////////////////////////// PO Return ///////////////////////////////////////////////////////
// get po return details
v1Router.get("/purchase-order/details/po", authenticateJWT, async (req, res) => {
  try {
    const { po_id, grn_id } = req.query;
    console.log("PO ID:", po_id, "GRN ID:", grn_id);


    if (!po_id || !grn_id) {
      return res.status(400).json({ error: 'po_id and grn_id are required.' });
    }

    // Fetch Purchase Order
    const purchaseOrder = await PurchaseOrder.findOne({
      where: { id: po_id },
      attributes: [
        "id",
        "po_code",
        "supplier_id",
        "supplier_name",
        "billing_address",
        "shipping_address",
        "supplier_contact",
        "supplier_email",
        "payment_terms",
        "freight_terms",
        "total_qty",
        "cgst_amount",
        "sgst_amount",
        "amount",
        "tax_amount",
        "total_amount",
        "status",
        "decision"
      ],
    });

    if (!purchaseOrder) {
      return res.status(404).json({ error: 'Purchase Order not found.' });
    }

    // Fetch GRN
    const grnDetails = await GRN.findOne({
      where: { id: grn_id },
      attributes: ["id"],
    });

    if (!grnDetails) {
      return res.status(404).json({ error: 'GRN details not found.' });
    }

    // Fetch PO Items
    const purchaseOrderItemDetails = await PurchaseOrderItem.findAll({
      where: { po_id: po_id },
      attributes: [
        "id",
        "po_id",
        "item_id",
        "item_code",
        "description",
        "hsn_code",
        "quantity",
        "uom",
        "unit_price",
        "cgst",
        "cgst_amount",
        "sgst",
        "sgst_amount",
        "amount",
        "tax_amount",
        "total_amount",
        "status"
      ],
    });

    if (!purchaseOrderItemDetails || purchaseOrderItemDetails.length === 0) {
      return res.status(404).json({ error: 'Purchase Order item not found.' });
    }

    // Fetch GRN Items
    const grnItemDetails = await GRNItem.findAll({
      where: { grn_id: grn_id },
      attributes: ["id", "item_id"],
    });

    // Fetch Inventory
    const inventoryDetails = await Inventory.findAll({
      where: {
        id: po_id,
        grn_id: grn_id,
      },
      attributes: ["id", "item_id"],
    });

    // Fetch Item table (for item_name)
    const itemIds = purchaseOrderItemDetails.map(item => item.item_id);

    const items = await Item.findAll({
      where: { id: itemIds },
      attributes: ["id", "item_name"],
    });

    // ===========================
    // Final Response Building
    // ===========================

    const formattedPurchaseOrder = {
      ...purchaseOrder.toJSON(),
      id: grnDetails.grn_id
    };

    const formattedPurchaseOrderItemDetails = purchaseOrderItemDetails.map(poItem => {
      const poItemJson = poItem.toJSON();

      const grnItem = grnItemDetails.find(g => g.item_id === poItemJson.item_id);
      const inventoryItem = inventoryDetails.find(i => i.item_id === poItemJson.item_id);
      const itemInfo = items.find(it => it.item_id === poItemJson.item_id);

      return {
        ...poItemJson,
        item_name: itemInfo ? itemInfo.item_name : null,    // Correct Item Name
        grn_item_id: grnItem ? grnItem.id : null,   // GRN Item ID
        inventory_id: inventoryItem ? inventoryItem.id : null,  // Inventory ID
      };
    });

    const response = {
      purchaseOrder: formattedPurchaseOrder,
      purchaseOrderItemDetails: formattedPurchaseOrderItemDetails,
    };

    return res.status(200).json(response);

  } catch (error) {
    console.error('Error fetching details:', error);
    return res.status(500).json({ error: 'Internal server error.' });
  }
});





// create po return without calculation
v1Router.post("/purchase-order/return/po", authenticateJWT, async (req, res) => {
  const {
    po_id,
    grn_id,
    total_qty,
    cgst_amount,
    sgst_amount,
    amount,
    tax_amount,
    total_amount,
    items,
    reason,
    payment_terms,
    notes
  } = req.body;

  try {
    // 1. Validate Purchase Order
    const purchaseOrder = await PurchaseOrder.findOne({ where: { id: po_id } });
    if (!purchaseOrder) {
      return res.status(404).json({ error: 'Purchase Order not found.' });
    }

    // 2. Validate GRN
    const grn = await GRN.findOne({ where: { id: grn_id } });
    if (!grn) {
      return res.status(404).json({ error: 'GRN not found.' });
    }

    // 3. Create PO Return
    const poReturn = await PurchaseOrderReturn.create({
      po_id,
      grn_id,
      company_id: req.user.company_id,
      total_qty,
      cgst_amount,
      sgst_amount,
      amount,
      tax_amount,
      total_amount,
      return_date: new Date(),
      reason,
      payment_terms,
      notes,
      status: 'initiated',
      decision: 'approve',
      created_by: req.user.id
    });

    // 4. Process Items
    const returnItems = [];

    for (const item of items) {
      const {
        grn_item_id,
        item_id,
        return_qty,
        unit_price,
        cgst,
        cgst_amount,
        sgst,
        sgst_amount,
        amount,
        tax_amount,
        total_amount,
        reason,
        notes
      } = item;

      // Validate GRN Item
      const grnItem = await GRNItem.findOne({
        where: { id: grn_item_id, grn_id, item_id }
      });
      if (!grnItem) {
        return res.status(404).json({
          error: `GRN Item not found for item_id ${item_id}`
        });
      }

      // Validate Inventory
      const inventory = await Inventory.findOne({ where: { item_id } });
      if (!inventory) {
        return res.status(404).json({
          error: `Inventory not found for item_id ${item_id}`
        });
      }

      // Reduce inventory quantity
      inventory.quantity_available -= return_qty;
      if (inventory.quantity_available < 0) {
        return res.status(400).json({
          error: `Not enough stock to return for item_id ${item_id}`
        });
      }
      await inventory.save();

      // Create PO Return Item
      const poReturnItem = await PurchaseOrderReturnItem.create({
        po_return_id: poReturn.id,
        grn_item_id,
        item_id,
        company_id: req.user.company_id,
        return_qty,
        unit_price,
        cgst,
        cgst_amount,
        sgst,
        sgst_amount,
        amount,
        tax_amount,
        total_amount,
        reason,
        notes,
        created_by: req.user.id
      });

      returnItems.push(poReturnItem);
    }

    res.status(201).json({
      message: "Purchase Order Return created successfully.",
      poReturn,
      returnItems
    });

  } catch (error) {
    console.error("Error creating PO return:", error);
    res.status(500).json({ error: "An error occurred while processing the return." });
  }
});







// create po return with calculation


v1Router.post("/purchase-order/return/gst/po", authenticateJWT, async (req, res) => {
  const { po_id, grn_id, items, reason, payment_terms, notes } = req.body;
  console.log(" req.body : ", req.body);

  try {
    // 1. Validate Purchase Order
    const purchaseOrder = await PurchaseOrder.findOne({ where: { id: po_id } });
    if (!purchaseOrder) {
      return res.status(404).json({ error: 'Purchase Order not found.' });
    }

    // 2. Validate GRN
    const grn = await GRN.findOne({ where: { id: grn_id } });
    if (!grn) {
      return res.status(404).json({ error: 'GRN not found.' });
    }

    // 3. Initialize totals
    let total_qty = 0;
    let cgst_amount_total = 0;
    let sgst_amount_total = 0;
    let amount_total = 0;
    let tax_amount_total = 0;
    let total_amount_total = 0;

    const returnItems = [];

    // 4. Process each item
    for (let item of items) {
      const { grn_item_id, item_id, return_qty, unit_price, reason, notes } = item;

      const itemData = await Item.findOne({
        where: { id: item_id }
      });

      if (!itemData) {
        return res.status(404).json({ error: `Item not found: ${item_id}` });
      }

      let cgst = itemData.cgst;
      let sgst = itemData.sgst;

      if (unit_price == null || cgst == null || sgst == null) {
        return res.status(400).json({ error: `Missing unit price or tax values for item ${item_id}` });
      }

      // Validate GRN Item
      const grnItem = await GRNItem.findOne({
        where: { id: grn_item_id, grn_id, item_id }
      });
      if (!grnItem) {
        return res.status(404).json({ error: `GRN item not found for item ID ${item_id}` });
      }

      // Validate Inventory
      const inventories = await Inventory.findAll({
        where: { item_id, grn_id },
        order: [['id', 'ASC']], // FIFO
      });

      if (!inventories || inventories.length === 0) {
        return res.status(404).json({ error: `Inventory not found for item ${item_id}` });
      }

      // Calculate item-level amounts
      const amount = return_qty * unit_price;
      const cgst_amount = (amount * cgst) / 100;
      const sgst_amount = (amount * sgst) / 100;
      const tax_amount = cgst_amount + sgst_amount;
      const total_amount = amount + tax_amount;

      // Calculate total available quantity
      let totalAvailable = inventories.reduce(
        (sum, inv) => sum + parseFloat(inv.quantity_available || 0),
        0
      );

      if (totalAvailable < return_qty) {
        return res.status(400).json({ error: `Not enough stock for item ${item_id}` });
      }

      // ✅ Declare this before the loop
      let remainingToDeduct = return_qty;

      const deductionLog = [];

      for (const inventory of inventories) {
        let available = parseFloat(inventory.quantity_available);

        if (available >= remainingToDeduct) {
          inventory.quantity_available = available - remainingToDeduct;
          await inventory.save();
          deductionLog.push({ id: inventory.id, deducted: remainingToDeduct });
          break;
        } else {
          inventory.quantity_available = 0;
          await inventory.save();
          deductionLog.push({ id: inventory.id, deducted: available });
          remainingToDeduct -= available;
        }
      }

      console.log(`Inventory deduction log for item ${item_id}:`, deductionLog);


      // await inventory.save();

      // Sum totals
      total_qty += return_qty;
      cgst_amount_total += cgst_amount;
      sgst_amount_total += sgst_amount;
      amount_total += amount;
      tax_amount_total += tax_amount;
      total_amount_total += total_amount;

      returnItems.push({
        grn_item_id,
        item_id,
        return_qty,
        unit_price,
        cgst,
        cgst_amount,
        sgst,
        sgst_amount,
        amount,
        tax_amount,
        total_amount,
        reason,
        notes,
        created_by: req.user.id,
        company_id: req.user.company_id,
        po_id,
        grn_id,
      });
    }

    // 5. Generate purchase return ID
    const purchase_return_generate_id = await generateId(req.user.company_id, PurchaseOrderReturn, "purchase_return");

    // 6. Create PO Return
    const poReturn = await PurchaseOrderReturn.create({
      grn_id,
      po_id,
      company_id: req.user.company_id,
      total_qty,
      cgst_amount: cgst_amount_total,
      sgst_amount: sgst_amount_total,
      amount: amount_total,
      tax_amount: tax_amount_total,
      total_amount: total_amount_total,
      return_date: new Date(),
      reason,
      payment_terms,
      notes,
      status: 'initiated',
      decision: 'approve',
      created_by: req.user.id,
      purchase_return_generate_id: purchase_return_generate_id
    });

    // 7. Save return items
    for (const item of returnItems) {
      item.po_return_id = poReturn.id;
      await PurchaseOrderReturnItem.create(item);



      const inventory = await Inventory.findOne({
        where: {
          item_id: item.item_id,
          po_id: poReturn.po_id,
          company_id: req.user.company_id
        }
      });

      let creditNote = null;
      if (auto_Debit_Note === "yes") {
        // const credit_note_number = `CN-${Date.now()}`;

        creditNote = await db.DebitNote.create({
          debit_note_generate_id: await generateId(req.user.company_id, db.CreditNote, 'debit_note'),
          supplier_id: purchaseOrder.supplier_id,
          po_return_id: poReturn.id,
          work_order_invoice_number: sale_order_number,
          reference_id: poReturn.purchase_return_generate_id,
          remark: `Debit Note for Purchase Return ${poReturn.purchase_return_generate_id}`,
          total_amount: total_amount_total,
          status: "active",
          created_by: req.user.id,
          company_id: req.user.company_id,
          created_at: new Date(),
          debit_note_date: new Date(),
        }, { transaction });
      }

      // 4. Handle Wallet Update (if return_type is "wallet")
      let walletUpdate = null;
      if (return_type === "wallet") {
        console.log("Return Type is Wallet", total_amount_total, client_id);

        // Update client's credit balance
        const result = await db.Client.increment(
          { debit_balance: total_amount_total },
          {
            where: { client_id: purchaseOrder.supplier_id }, // ✅ Use the correct column
            transaction
          }
        );
        console.log("Decrement result:", result);

        // Create wallet history entry
        walletUpdate = await db.WalletHistory.create({
          client_id: purchaseOrder.supplier_id,
          type: "credit",
          company_id: req.user.company_id,
          created_by: req.user.id,
          amount: total_amount_total,
          refference_number: `Purchase return credit to wallet for return ID ${poReturn.purchase_return_generate_id}`,
          created_at: new Date()
        }, { transaction });


      }
      if (!inventory) {
        return res.status(404).json({
          success: false,
          message: `Inventory record not found for item ${item.item_id}`
        });
      }

      // 2. Compute total_amount
      const quantity = parseFloat(inventory.quantity_available || 0);
      const rate = parseFloat(inventory.rate || 0);
      const total_amount = quantity * rate;

      ///
      await Inventory.update(
        {
          po_return_id: poReturn.id,
          total_amount: total_amount
        },
        {
          where: {
            item_id: item.item_id,
            po_id: poReturn.po_id,
            company_id: req.user.company_id
          }
        }
      );
      ///

    }

    // 8. Check if all received items are fully returned
    // 1. Get all PO Items for this PO
    const allPoItems = await PurchaseOrderItem.findAll({ where: { po_id }, attributes: ['id', 'quantity', 'item_id'] });

    // 2. Get all GRNs for this PO
    const allGrns = await GRN.findAll({ where: { po_id }, attributes: ['id'] });
    const allGrnIds = allGrns.map(grn => grn.id);

    // 3. Get all GRN Items for these GRNs
    const allGrnItems = await GRNItem.findAll({
      where: { grn_id: allGrnIds },
      attributes: ['po_item_id', 'item_id', 'quantity_received']
    });

    // 4. Get all PO Return Items for this PO (using po_return_id)
    const allPoReturns = await PurchaseOrderReturn.findAll({
      where: { po_id },
      attributes: ['id']
    });
    const allPoReturnIds = allPoReturns.map(r => r.id);

    const allReturnItems = await PurchaseOrderReturnItem.findAll({
      where: { po_return_id: allPoReturnIds },
      attributes: ['item_id', 'return_qty']
    });

    // 5. Check if all received items are fully returned
    let allReturned = true;
    for (const poItem of allPoItems) {
      // Total received for this item
      const totalReceived = allGrnItems
        .filter(grnItem => grnItem.item_id === poItem.item_id)
        .reduce((sum, grnItem) => sum + parseFloat(grnItem.quantity_received || 0), 0);

      // Total returned for this item
      const totalReturned = allReturnItems
        .filter(retItem => retItem.item_id === poItem.item_id)
        .reduce((sum, retItem) => sum + parseFloat(retItem.return_qty || 0), 0);

      // Debug log for troubleshooting
      console.log(`Item ${poItem.item_id}: totalReceived=${totalReceived}, totalReturned=${totalReturned}`);

      // Use a small epsilon for float comparison
      if (Math.abs(totalReturned - totalReceived) > 0.0001 && totalReturned < totalReceived) {
        allReturned = false;
        break;
      }
    }

    // 6. Update PO status accordingly
    await PurchaseOrder.update(
      { po_status: allReturned ? "returned" : "amended" },
      { where: { id: po_id } }
    );


    // client
    // const client = await Client.findOne({
    //   where: { client_id: purchaseOrder.supplier_id, company_id: req.user.company_id },
    // });
    // if (!client) throw new Error("supplier Id not found");

    // // Update debit_balance
    // client.debit_balance = parseFloat(client.debit_balance || 0) + parseFloat(total_amount_total);
    // await client.save();

    // // Insert wallet history record
    // await addWalletHistory({
    //   type: 'debit',
    //   client_id: client.client_id,
    //   amount: total_amount_total,
    //   company_id: req.user.company_id,
    //   reference_number: "Purchase Order Return " + purchase_return_generate_id, // or use a better reference like poReturn.purchase_return_generate_id
    //   created_by: req.user.id,
    // });


    return res.status(201).json({
      message: 'Purchase Order Return created successfully.',
      poReturn,
      returnItems,
    });
  } catch (error) {
    console.error('Error creating PO return:', error);
    return res.status(500).json({ error: 'An error occurred while processing the return.' });
  }
});















//Download Purchase Order as PDF karthi
// v1Router.get("/purchase-order/:id/download", async (req, res) => {
//   try {
//     const poId = req.params.id;

//     const purchaseOrder = await PurchaseOrder.findOne({
//       where: { id: poId, status: "active" },
//       include: [
//         {
//           model: PurchaseOrderItem,
//           include: [
//             {
//               model: ItemMaster,
//               as: "item_info",
//               attributes: ["id", "item_generate_id", "item_name"]
//             }
//           ]
//         },
//         { model: Company }
//       ],
//     });

//     if (!purchaseOrder) {
//       return res.status(404).json({ success: false, message: "Purchase Order not found" });
//     }

//     const doc = new PDFDocument({ margin: 40, size: 'A4' });
//     res.setHeader('Content-Type', 'application/pdf');
//     res.setHeader('Content-Disposition', `attachment; filename=purchase-order-${purchaseOrder.purchase_generate_id}.pdf`);
//     doc.pipe(res);

//     // Header
//     doc.fontSize(18).font('Helvetica-Bold').text('PURCHASE ORDER', { align: 'center' });
//     doc.moveDown(0.5);

//     // Company & PO Info
//     const leftX = 40, rightX = 320, colWidth = 250;
//     let y = doc.y;

//     // Left: PO Info
//     doc.fontSize(10).font('Helvetica').text(`PO Number: ${purchaseOrder.purchase_generate_id}`, leftX, y);
//     doc.text(`Date: ${new Date(purchaseOrder.po_date).toLocaleDateString()}`, leftX);
//     if (purchaseOrder.valid_till) {
//       doc.text(`Valid Till: ${new Date(purchaseOrder.valid_till).toLocaleDateString()}`, leftX);
//     }

//     // Right: Company Info
//     const company = purchaseOrder.Company;
//     let companyY = y;
//     if (company) {
//       doc.fontSize(10).font('Helvetica-Bold').text(company.company_name, rightX, companyY);
//       companyY = doc.y;
//       doc.font('Helvetica');
//       if (company.address) { doc.text(company.address, rightX, companyY, { width: colWidth }); companyY = doc.y; }
//       if (company.company_phone) { doc.text(`Phone: ${company.company_phone}`, rightX, companyY); companyY = doc.y; }
//       if (company.company_email) { doc.text(`Email: ${company.company_email}`, rightX, companyY); companyY = doc.y; }
//       if (company.website) { doc.text(`Website: ${company.website}`, rightX, companyY); }
//     }

//     doc.moveDown(1);

//     // Supplier & Shipping Info Box
//     const boxTop = doc.y, boxHeight = 90;
//     doc.save();
//     doc.roundedRect(leftX, boxTop, 515, boxHeight, 6).fillAndStroke('#f8f8f8', '#cccccc');
//     doc.restore();

//     // Supplier Info
//     let infoY = boxTop + 8;
//     doc.fontSize(10).font('Helvetica-Bold').fillColor('#000').text('Supplier Information', leftX + 10, infoY);
//     infoY += 15;
//     doc.font('Helvetica').fontSize(9).fillColor('#333');
//     doc.text(`Name: ${purchaseOrder.supplier_name}`, leftX + 10, infoY);
//     infoY += 12;
//     if (purchaseOrder.supplier_contact) { doc.text(`Contact: ${purchaseOrder.supplier_contact}`, leftX + 10, infoY); infoY += 12; }
//     if (purchaseOrder.supplier_email) { doc.text(`Email: ${purchaseOrder.supplier_email}`, leftX + 10, infoY); infoY += 12; }

//     // Billing Address
//     let billY = boxTop + 8;
//     doc.font('Helvetica-Bold').text('Billing Address:', leftX + 200, billY);
//     billY += 15;
//     doc.font('Helvetica').fontSize(9).fillColor('#333');
//     doc.text(purchaseOrder.billing_address.replace(/,\s*/g, ',\n'), leftX + 200, billY, { width: 120 });

//     // Shipping Address
//     let shipY = boxTop + 8;
//     doc.font('Helvetica-Bold').text('Shipping Address:', leftX + 350, shipY);
//     shipY += 15;
//     doc.font('Helvetica').fontSize(9).fillColor('#333');
//     doc.text(purchaseOrder.shipping_address.replace(/,\s*/g, ',\n'), leftX + 350, shipY, { width: 140 });

//     doc.y = boxTop + boxHeight + 15;

//     // Items Table Header
//     const tableTop = doc.y;
//     doc.fontSize(10).font('Helvetica-Bold').fillColor('#000');
//     doc.rect(leftX, tableTop, 515, 20).fillAndStroke('#f0f0f0', '#cccccc');
//     doc.fillColor('#000').text('No.', leftX + 5, tableTop + 5, { width: 25 });
//     doc.text('Item', leftX + 35, tableTop + 5, { width: 120 });
//     doc.text('Qty', leftX + 160, tableTop + 5, { width: 40 });
//     doc.text('Price', leftX + 205, tableTop + 5, { width: 55 });
//     doc.text('Tax', leftX + 265, tableTop + 5, { width: 40 });
//     doc.text('Amount', leftX + 310, tableTop + 5, { width: 60 });
//     doc.text('UOM', leftX + 375, tableTop + 5, { width: 40 });
//     doc.text('Item Code', leftX + 420, tableTop + 5, { width: 90 });

//     // Table Rows
//     let rowY = tableTop + 20;
//     doc.font('Helvetica').fontSize(9);
//     const items = purchaseOrder.PurchaseOrderItems;
//     items.forEach((item, i) => {
//       if (i % 2 === 1) {
//         doc.save();
//         doc.rect(leftX, rowY, 515, 18).fill('#fafafa');
//         doc.restore();
//       }
//       const name = item.item_info?.item_name || item.item_code;
//       doc.fillColor('#000')
//         .text(i + 1, leftX + 5, rowY + 4, { width: 25 })
//         .text(name, leftX + 35, rowY + 4, { width: 120 })
//         .text(item.quantity, leftX + 160, rowY + 4, { width: 40 })
//         .text(parseFloat(item.unit_price).toFixed(2), leftX + 205, rowY + 4, { width: 55 })
//         .text(`${(parseFloat(item.cgst || 0) + parseFloat(item.sgst || 0)).toFixed(2)}%`, leftX + 265, rowY + 4, { width: 40 })
//         .text(parseFloat(item.total_amount).toFixed(2), leftX + 310, rowY + 4, { width: 60 })
//         .text(item.uom || '', leftX + 375, rowY + 4, { width: 40 })
//         .text(item.item_code || '', leftX + 420, rowY + 4, { width: 90 });
//       rowY += 18;
//     });

//     // Table Border
//     doc.rect(leftX, tableTop, 515, rowY - tableTop).stroke();

//     // Summary Box
//     const summaryTop = rowY + 10;
//     doc.rect(leftX, summaryTop, 515, 60).stroke();
//     doc.font('Helvetica-Bold').fontSize(10).text('Summary:', leftX + 10, summaryTop + 8);
//     doc.font('Helvetica').fontSize(9)
//       .text(`Sub Total: ${parseFloat(purchaseOrder.amount || 0).toFixed(2)}`, leftX + 120, summaryTop + 8)
//       .text(`CGST: ${parseFloat(purchaseOrder.cgst_amount || 0).toFixed(2)}`, leftX + 120, summaryTop + 23)
//       .text(`SGST: ${parseFloat(purchaseOrder.sgst_amount || 0).toFixed(2)}`, leftX + 120, summaryTop + 38)
//       .font('Helvetica-Bold').text(`Total: ${parseFloat(purchaseOrder.total_amount || 0).toFixed(2)}`, leftX + 320, summaryTop + 23);

//     // Terms & Conditions
//     const termsTop = summaryTop + 70;
//     doc.rect(leftX, termsTop, 515, 40).stroke();
//     doc.font('Helvetica-Bold').fontSize(10).text('Terms and Conditions:', leftX + 10, termsTop + 8);
//     doc.font('Helvetica').fontSize(9)
//       .text(`Payment Terms: ${purchaseOrder.payment_terms || ''}`, leftX + 180, termsTop + 8)
//       .text(`Freight Terms: ${purchaseOrder.freight_terms || ''}`, leftX + 180, termsTop + 23);

//     // Signatures
//     const signTop = termsTop + 55;
//     doc.font('Helvetica').fontSize(9)
//       .text('Authorized Signature', leftX + 60, signTop, { width: 120, align: 'center' })
//       .text('Received By', leftX + 320, signTop, { width: 120, align: 'center' });
//     doc.moveTo(leftX + 60, signTop + 15).lineTo(leftX + 180, signTop + 15).stroke();
//     doc.moveTo(leftX + 320, signTop + 15).lineTo(leftX + 440, signTop + 15).stroke();

//     doc.end();

//   } catch (error) {
//     console.error("Error generating PDF:", error);
//     return res.status(500).json({
//       success: false,
//       message: `Failed to generate PDF: ${error.message}`
//     });
//   }
// });





// Selva
v1Router.get("/purchase-order/:id/download", async (req, res) => {
  let browser;
  try {
    const poId = req.params.id;
    console.log('Processing PO ID:', poId);

    // Fetch purchase order data
    const purchaseOrder = await PurchaseOrder.findOne({
      where: { id: poId, status: "active" },
      include: [
        {
          model: PurchaseOrderItem,
          include: [
            {
              model: ItemMaster,
              as: "item_info",
              attributes: ["id", "item_generate_id", "item_name"]
            }
          ]
        },
        { model: Company }
      ],
    });

    if (!purchaseOrder) {
      console.log('Purchase order not found');
      return res.status(404).json({ success: false, message: "Purchase Order not found" });
    }

    //   let poTemplateId = req.query.template_id 
    // ? parseInt(req.query.template_id, 10) 
    // : (purchaseOrder.po_template_id || 1);

    // Try to fetch HTML template, fallback to default if not found
    let htmlTemplate = await HtmlTemplate.findOne({
      where: {
        company_id: purchaseOrder.company_id,
        // po_template_id: poTemplateId,
        status: "active"
      }
    });

    // If no template found for company, try to get a default template
    if (!htmlTemplate) {
      htmlTemplate = await HtmlTemplate.findOne({
        where: { status: "active" },
        order: [['id', 'ASC']]
      });
    }

    // If still no template, use your original PDF generation code
    if (!htmlTemplate) {
      console.log('No HTML template found, falling back to original PDF generation');
      return generateOriginalPDF(req, res, purchaseOrder);
    }

    // Prepare data for template
    const templateData = {
      purchaseOrder: {
        id: purchaseOrder.id,
        purchase_generate_id: purchaseOrder.purchase_generate_id,
        po_date: purchaseOrder.po_date,
        po_date_formatted: new Date(purchaseOrder.po_date).toLocaleDateString('en-IN'),
        valid_till: purchaseOrder.valid_till,
        valid_till_formatted: purchaseOrder.valid_till ? new Date(purchaseOrder.valid_till).toLocaleDateString('en-IN') : '',
        supplier_name: purchaseOrder.supplier_name || '',
        supplier_contact: purchaseOrder.supplier_contact || '',
        supplier_email: purchaseOrder.supplier_email || '',
        billing_address: purchaseOrder.billing_address || '',
        shipping_address: purchaseOrder.shipping_address || '',
        billing_address_formatted: purchaseOrder.billing_address ? purchaseOrder.billing_address.replace(/,\s*/g, ',<br>') : '',
        shipping_address_formatted: purchaseOrder.shipping_address ? purchaseOrder.shipping_address.replace(/,\s*/g, ',<br>') : '',
        payment_terms: purchaseOrder.payment_terms || '',
        freight_terms: purchaseOrder.freight_terms || '',
        status: purchaseOrder.status,
        amount: purchaseOrder.amount || 0,
        cgst_amount: purchaseOrder.cgst_amount || 0,
        sgst_amount: purchaseOrder.sgst_amount || 0,
        total_amount: purchaseOrder.total_amount || 0
      },
      company: purchaseOrder.Company ? {
        id: purchaseOrder.Company.id,
        company_name: purchaseOrder.Company.company_name || '',
        address: purchaseOrder.Company.address || '',
        company_phone: purchaseOrder.Company.company_phone || '',
        company_email: purchaseOrder.Company.company_email || '',
        website: purchaseOrder.Company.website || ''
      } : null,
      items: purchaseOrder.PurchaseOrderItems ? purchaseOrder.PurchaseOrderItems.map((item, index) => ({
        id: item.id,
        serial_number: index + 1,
        item_code: item.item_code || '',
        item_name: item.item_info?.item_name || item.item_code || '',
        quantity: item.quantity || 0,
        unit_price: item.unit_price || 0,
        unit_price_formatted: parseFloat(item.unit_price || 0).toFixed(2),
        total_amount: item.total_amount || 0,
        total_amount_formatted: parseFloat(item.total_amount || 0).toFixed(2),
        cgst: item.cgst || 0,
        sgst: item.sgst || 0,
        tax_percentage: (parseFloat(item.cgst || 0) + parseFloat(item.sgst || 0)).toFixed(2),
        uom: item.uom || ''
      })) : [],
      totals: {
        sub_total: parseFloat(purchaseOrder.amount || 0).toFixed(2),
        cgst_amount: parseFloat(purchaseOrder.cgst_amount || 0).toFixed(2),
        sgst_amount: parseFloat(purchaseOrder.sgst_amount || 0).toFixed(2),
        total_amount: parseFloat(purchaseOrder.total_amount || 0).toFixed(2)
      },
      current_date: new Date().toLocaleDateString('en-IN')
    };

    // Compile Handlebars template
    const template = handlebars.compile(htmlTemplate.html_template);
    const html = template(templateData);

    // Generate PDF using Puppeteer
    browser = await puppeteer.launch({
      headless: true,
      args: [
        '--no-sandbox',
        '--disable-setuid-sandbox',
        '--disable-dev-shm-usage',
        '--disable-accelerated-2d-canvas',
        '--no-first-run',
        '--no-zygote',
        '--disable-gpu'
      ]
    });

    const page = await browser.newPage();
    await page.setContent(html, { waitUntil: 'networkidle0', timeout: 30000 });

    const pdf = await page.pdf({
      format: 'A4',
      printBackground: true,
      preferCSSPageSize: true,
      margin: {
        top: '10mm',
        right: '10mm',
        bottom: '10mm',
        left: '10mm'
      }
    });

    await browser.close();

    // Send PDF response
    res.setHeader('Content-Type', 'application/pdf');
    res.setHeader('Content-Disposition', `attachment; filename=purchase-order-${purchaseOrder.purchase_generate_id}.pdf`);
    res.setHeader('Content-Length', pdf.length);
    return res.end(pdf);

  } catch (error) {
    console.error("Error generating PDF:", error);
    if (browser) {
      try { await browser.close(); } catch (closeError) { /* ignore */ }
    }
    return res.status(500).json({
      success: false,
      message: `Failed to generate PDF: ${error.message}`,
      error: process.env.NODE_ENV === 'development' ? error.stack : undefined
    });
  }
});

// Fallback function using your original PDF generation
async function generateOriginalPDF(req, res, purchaseOrder) {
  try {
    const PDFDocument = require('pdfkit');
    const doc = new PDFDocument({ margin: 40, size: 'A4' });
    res.setHeader('Content-Type', 'application/pdf');
    res.setHeader('Content-Disposition', `attachment; filename=purchase-order-${purchaseOrder.purchase_generate_id}.pdf`);
    doc.pipe(res);

    doc.fontSize(18).font('Helvetica-Bold').text('PURCHASE ORDER', { align: 'center' });
    doc.moveDown(0.5);
    doc.fontSize(12).font('Helvetica').text(`PO Number: ${purchaseOrder.purchase_generate_id}`, 40);
    doc.text(`Date: ${new Date(purchaseOrder.po_date).toLocaleDateString()}`, 40);
    if (purchaseOrder.Company) {
      doc.text(`Company: ${purchaseOrder.Company.company_name}`, 40);
    }
    doc.moveDown(1);
    doc.text(`Supplier: ${purchaseOrder.supplier_name}`, 40);
    doc.text(`Total Amount: ${parseFloat(purchaseOrder.total_amount || 0).toFixed(2)}`, 40);

    doc.end();
  } catch (error) {
    console.error("Error in fallback PDF generation:", error);
    return res.status(500).json({
      success: false,
      message: `Failed to generate fallback PDF: ${error.message}`
    });
  }
}









// Preview route (returns HTML)
v1Router.get("/purchase-order/:id/view", async (req, res) => {
  try {
    const poId = req.params.id;

    const purchaseOrder = await PurchaseOrder.findOne({
      where: { id: poId, status: "active" },
      include: [
        {
          model: PurchaseOrderItem,
          include: [
            {
              model: ItemMaster,
              as: "item_info",
              attributes: ["id", "item_generate_id", "item_name"]
            }
          ]
        },
        { model: Company }
      ],
    });

    if (!purchaseOrder) {
      return res.status(404).send('<h1>Purchase Order not found</h1>');
    }

    // let poTemplateId = req.query.template_id 
    //   ? parseInt(req.query.template_id, 10) 
    //   : (purchaseOrder.po_template_id || 1);

    let htmlTemplate = await HtmlTemplate.findOne({
      where: {
        company_id: purchaseOrder.company_id,
        // po_template_id : poTemplateId,
        status: "active"
      }
    });

    if (!htmlTemplate) {
      htmlTemplate = await HtmlTemplate.findOne({
        where: { status: "active" },
        order: [['id', 'ASC']]
      });
    }

    if (!htmlTemplate) {
      return res.status(404).send('<h1>No HTML template found</h1>');
    }

    // Same template data preparation as above
    const templateData = {
      purchaseOrder: {
        id: purchaseOrder.id,
        purchase_generate_id: purchaseOrder.purchase_generate_id,
        po_date_formatted: new Date(purchaseOrder.po_date).toLocaleDateString('en-IN'),
        valid_till_formatted: purchaseOrder.valid_till ? new Date(purchaseOrder.valid_till).toLocaleDateString('en-IN') : '',
        supplier_name: purchaseOrder.supplier_name || '',
        supplier_contact: purchaseOrder.supplier_contact || '',
        supplier_email: purchaseOrder.supplier_email || '',
        billing_address_formatted: purchaseOrder.billing_address ? purchaseOrder.billing_address.replace(/,\s*/g, ',<br>') : '',
        shipping_address_formatted: purchaseOrder.shipping_address ? purchaseOrder.shipping_address.replace(/,\s*/g, ',<br>') : '',
        payment_terms: purchaseOrder.payment_terms || '',
        freight_terms: purchaseOrder.freight_terms || '',
        status: purchaseOrder.status
      },
      company: purchaseOrder.Company,
      items: purchaseOrder.PurchaseOrderItems ? purchaseOrder.PurchaseOrderItems.map((item, index) => ({
        serial_number: index + 1,
        item_name: item.item_info?.item_name || item.item_code || '',
        quantity: item.quantity || 0,
        unit_price_formatted: parseFloat(item.unit_price || 0).toFixed(2),
        total_amount_formatted: parseFloat(item.total_amount || 0).toFixed(2),
        tax_percentage: (parseFloat(item.cgst || 0) + parseFloat(item.sgst || 0)).toFixed(2),
        uom: item.uom || '',
        item_code: item.item_code || ''
      })) : [],
      totals: {
        sub_total: parseFloat(purchaseOrder.amount || 0).toFixed(2),
        cgst_amount: parseFloat(purchaseOrder.cgst_amount || 0).toFixed(2),
        sgst_amount: parseFloat(purchaseOrder.sgst_amount || 0).toFixed(2),
        total_amount: parseFloat(purchaseOrder.total_amount || 0).toFixed(2)
      },
      current_date: new Date().toLocaleDateString('en-IN')
    };

    const template = handlebars.compile(htmlTemplate.html_template);
    const html = template(templateData);

    res.setHeader('Content-Type', 'text/html');
    res.send(html);

  } catch (error) {
    console.error("Error generating HTML preview:", error);
    return res.status(500).send(`<h1>Error: ${error.message}</h1>`);
  }
});




v1Router.get("/purchase-order/templates/rendered", async (req, res) => {
  try {
    const templates = await HtmlTemplate.findAll({
      where: { template: "purchase_order" },
      order: [['id', 'ASC']]
    });

    if (!templates || templates.length === 0) {
      return res.status(404).send("<h1>No HTML templates found</h1>");
    }

    // Dummy data to render inside template
    const sampleData = {
      purchaseOrder: {
        purchase_generate_id: "PO-2024-001",
        po_date_formatted: "12/06/2025",
        valid_till_formatted: "20/06/2025",
        supplier_name: "Sample Supplier",
        supplier_contact: "9876543210",
        supplier_email: "supplier@example.com",
        billing_address_formatted: "123, Main Street,<br>City",
        shipping_address_formatted: "456, Other Street,<br>City",
        payment_terms: "Net 30",
        freight_terms: "FOB",
        status: "active"
      },
      company: {
        company_name: "Sample Company",
        company_phone: "1234567890",
        company_email: "info@company.com",
        website: "www.company.com"
      },
      items: [
        {
          serial_number: 1,
          item_name: "Item A",
          quantity: 10,
          unit_price_formatted: "100.00",
          total_amount_formatted: "1000.00",
          tax_percentage: "18.00",
          uom: "PCS",
          item_code: "A001"
        }
      ],
      totals: {
        sub_total: "1000.00",
        cgst_amount: "90.00",
        sgst_amount: "90.00",
        total_amount: "1180.00"
      },
      current_date: new Date().toLocaleDateString('en-IN')
    };

    // Render all templates
    const renderedBlocks = templates.map((template, index) => {
      let renderedHTML = '';
      try {
        const compiled = handlebars.compile(template.html_template);
        renderedHTML = compiled(sampleData);
      } catch (err) {
        renderedHTML = `<div style="color:red;">Error rendering template ID ${template.id}: ${err.message}</div>`;
      }

      return `
        <div class="template-block">
          <div style="display: flex; gap: 20px; align-items: center;">
            <div class="template-info"><strong>Template ID:</strong> ${template.id}</div>
            <div class="template-info">
              <strong>Template Status:</strong>
              <span style="color: ${template.status === "active" ? "green" : "red"};">
                ${template.status === "active" ? "Active" : "Inactive"}
              </span>
            </div>          
          </div>          ${renderedHTML}
        </div>
        ${index !== templates.length - 1 ? '<hr/>' : ''}
      `;
    }).join('');

    // Final full HTML
    const html = `
      <html>
        <head>
          <title>Rendered Purchase Order Templates</title>
          <style>
            body { font-family: Arial, sans-serif; background: #f5f7fa; padding: 20px; }
            .template-block { margin: 40px auto; max-width: 900px; background: #fff; border-radius: 10px; box-shadow: 0 4px 24px rgba(0,0,0,0.08); padding: 24px; }
            .template-info { margin-bottom: 10px; color: #1976d2; font-weight: bold; }
            hr { border: none; border-top: 2px solid #1976d2; margin: 40px 0; }
          </style>
        </head>
        <body>
          <h2 style="text-align:center;">All Rendered Purchase Order Templates</h2>
          ${renderedBlocks}
        </body>
      </html>
    `;

    res.setHeader('Content-Type', 'text/html');
    res.send(html);

  } catch (error) {
    console.error("Error rendering purchase order templates:", error);
    res.status(500).send(`<h1>Error: ${error.message}</h1>`);
  }
});







// ACtivate template
v1Router.get("/purchase-order/activate/:id", async (req, res) => {
  const templateId = parseInt(req.params.id);

  try {
    // 1. Set the selected template to active
    await HtmlTemplate.update(
      { status: "active" },
      { where: { id: templateId, template: "purchase_order" } }
    );

    // 2. Set all other templates to inactive
    await HtmlTemplate.update(
      { status: "inactive" },
      { where: { id: { [Op.ne]: templateId }, template: "purchase_order" } }
    );

    return res.status(200).json({
      success: true,
      message: `Template ID ${templateId} activated successfully.`,
    });
  } catch (error) {
    console.error("Error activating template:", error);
    return res.status(500).json({
      success: false,
      message: "An error occurred while activating the template.",
    });
  }
});









//purchase returned based id
v1Router.get("/purchase-order/get/id", async (req, res) => {
  try {
    const purchaseOrders = await PurchaseOrder.findAll({
      attributes: ["id", "purchase_generate_id"],
      where: {
        status: "active",
        po_status: {
          [Op.notIn]: ['created', 'returned', 'amended']
        }
      },
      order: [["id", "DESC"]]
    });

    res.status(200).json({
      success: true,
      data: purchaseOrders
    });
  } catch (error) {
    console.error("Error fetching purchase order IDs:", error);
    res.status(500).json({
      success: false,
      message: "Failed to fetch purchase order IDs"
    });
  }
});



//po_id based grn_id
v1Router.get("/purchase-order/grn/:id", async (req, res) => {
  try {

    const poId = req.params.id;

    const grnData = await GRN.findAll({
      attributes: ["id", "grn_generate_id"],
      where: {
        po_id: poId,
        status: "active",
      },
      order: [["id", "DESC"]]
    });

    res.status(200).json({
      success: true,
      data: grnData
    });
  } catch (error) {
    console.error("Error fetching purchase order IDs:", error);
    res.status(500).json({
      success: false,
      message: "Failed to fetch purchase order IDs"
    });
  }
});








//connection port
app.use("/api", v1Router);
// await db.sequelize.sync();
const PORT = process.env.PORT_PURCHASE;
app.listen(process.env.PORT_PURCHASE, '0.0.0.0', () => {
  console.log(`Purchase running on port ${process.env.PORT_PURCHASE}`);
});<|MERGE_RESOLUTION|>--- conflicted
+++ resolved
@@ -437,17 +437,12 @@
 
 
     const use_this = poData.use_this;
-<<<<<<< HEAD
 const debit_balance_amount = parseFloat(poData.debit_balance_amount || 0);
 const debit_used_amount = parseFloat(poData.debit_used_amount || 0);
     const total_amount = parseFloat(poData.total_amount || 0);
     
     let paymentMode = "cash"; // default
     let paymentAmount = total_amount;
-=======
-    const debit_balance_amount = parseFloat(poData.debit_balance_amount || 0);
-    const debit_used_amount = parseFloat(poData.debit_used_amount || 0);
->>>>>>> 0057c78f
 
     if (use_this === true) {
       const client = await Client.findOne({
