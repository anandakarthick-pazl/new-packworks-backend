--- conflicted
+++ resolved
@@ -23,20 +23,62 @@
 const MachineProcessField = db.MachineProcessField;
 const Company = db.Company;
 const User = db.User;
-<<<<<<< HEAD
 // process crud api's
 v1Router.get("/process", authenticateJWT, async (req, res) => {
-=======
-
-// Helper function to clear cache for machines
-const clearMachineCache = async () => {
-  const keys = await redisClient.keys("machine:*");
-  if (keys.length > 0) {
-    await redisClient.del(keys);
-    logger.info("Cleared machine cache");
-  }
-};
-
+  try {
+    const { page = 1, limit = 10, search } = req.query;
+    const offset = (page - 1) * limit;
+    const where = {
+      company_id: req.user.company_id, // Use company_id from auth context
+      status: "active", // Always filter by active status only
+    };
+
+    // Apply search filter if provided
+    if (search) {
+      where.process_name = {
+        [Op.like]: `%${search}%`,
+      };
+    }
+
+    // Get total count for pagination
+    const count = await ProcessName.count({ where });
+
+    // Fetch processes with company and user info
+    const processes = await ProcessName.findAll({
+      where,
+      limit: parseInt(limit),
+      offset: parseInt(offset),
+      include: [
+        { model: Company, attributes: ["id", "company_name"] },
+        { model: User, as: "process_creator", attributes: ["id", "name"] },
+        { model: User, as: "process_updater", attributes: ["id", "name"] },
+      ],
+      order: [["updated_at", "DESC"]],
+    });
+
+    return res.status(200).json({
+      status: "success",
+      data: processes,
+      pagination: {
+        total: count,
+        page: parseInt(page),
+        limit: parseInt(limit),
+        totalPages: Math.ceil(count / limit),
+      },
+    });
+  } catch (error) {
+    logger.error(`Error fetching processes: ${error.message}`);
+    return res.status(500).json({
+      status: "error",
+      message: "Failed to fetch processes",
+      error: error.message,
+    });
+  }
+});
+// Create a new process
+v1Router.post("/process", authenticateJWT, async (req, res) => {
+  const transaction = await sequelize.transaction();
+});
 /**
  * @swagger
  * /machines:
@@ -136,61 +178,6 @@
 v1Router.post("/machines", authenticateJWT, async (req, res) => {
   const t = await sequelize.transaction(); // Start transaction
 
->>>>>>> 7a3646a0
-  try {
-    const { page = 1, limit = 10, search } = req.query;
-    const offset = (page - 1) * limit;
-    const where = {
-      company_id: req.user.company_id, // Use company_id from auth context
-      status: "active", // Always filter by active status only
-    };
-
-    // Apply search filter if provided
-    if (search) {
-      where.process_name = {
-        [Op.like]: `%${search}%`,
-      };
-    }
-
-    // Get total count for pagination
-    const count = await ProcessName.count({ where });
-
-    // Fetch processes with company and user info
-    const processes = await ProcessName.findAll({
-      where,
-      limit: parseInt(limit),
-      offset: parseInt(offset),
-      include: [
-        { model: Company, attributes: ["id", "company_name"] },
-        { model: User, as: "process_creator", attributes: ["id", "name"] },
-        { model: User, as: "process_updater", attributes: ["id", "name"] },
-      ],
-      order: [["updated_at", "DESC"]],
-    });
-
-    return res.status(200).json({
-      status: "success",
-      data: processes,
-      pagination: {
-        total: count,
-        page: parseInt(page),
-        limit: parseInt(limit),
-        totalPages: Math.ceil(count / limit),
-      },
-    });
-  } catch (error) {
-    logger.error(`Error fetching processes: ${error.message}`);
-    return res.status(500).json({
-      status: "error",
-      message: "Failed to fetch processes",
-      error: error.message,
-    });
-  }
-});
-// Create a new process
-v1Router.post("/process", authenticateJWT, async (req, res) => {
-  const transaction = await sequelize.transaction();
-
   try {
     const { process_name, status = "active" } = req.body;
     const company_id = req.user.company_id;
@@ -331,97 +318,8 @@
     });
   }
 });
-<<<<<<< HEAD
 v1Router.delete("/process/:id", authenticateJWT, async (req, res) => {
   const transaction = await sequelize.transaction();
-=======
-
-/**
- * @swagger
- * /machines/{id}:
- *   put:
- *     summary: Update machine and its processes
- *     description: Updates a machine record and associated process names and values.
- *     tags:
- *       - Machines
- *     security:
- *       - bearerAuth: []
- *     parameters:
- *       - name: id
- *         in: path
- *         required: true
- *         description: ID of the machine to update
- *         schema:
- *           type: integer
- *     requestBody:
- *       required: true
- *       content:
- *         application/json:
- *           schema:
- *             type: object
- *             properties:
- *               machine_name:
- *                 type: string
- *               description:
- *                 type: string
- *               company_id:
- *                 type: integer
- *               updated_by:
- *                 type: integer
- *               processes:
- *                 type: array
- *                 description: List of processes to be updated or added
- *                 items:
- *                   type: object
- *                   properties:
- *                     process_name:
- *                       type: string
- *                     status:
- *                       type: string
- *                     process_values:
- *                       type: object
- *                       additionalProperties: true
- *     responses:
- *       200:
- *         description: Machine updated successfully
- *         content:
- *           application/json:
- *             schema:
- *               type: object
- *               properties:
- *                 status:
- *                   type: boolean
- *                 message:
- *                   type: string
- *                 data:
- *                   type: object
- *       404:
- *         description: Machine or company not found
- *         content:
- *           application/json:
- *             schema:
- *               type: object
- *               properties:
- *                 status:
- *                   type: boolean
- *                 message:
- *                   type: string
- *       500:
- *         description: Server error while updating machine
- *         content:
- *           application/json:
- *             schema:
- *               type: object
- *               properties:
- *                 status:
- *                   type: boolean
- *                 message:
- *                   type: string
- */
-
-v1Router.put("/machines/:id", authenticateJWT, async (req, res) => {
-  const t = await sequelize.transaction();
->>>>>>> 7a3646a0
 
   try {
     const { id } = req.params;
@@ -548,90 +446,8 @@
     });
   }
 });
-<<<<<<< HEAD
 // Get a specific process field by ID
 v1Router.get("/process-fields/:id", authenticateJWT, async (req, res) => {
-=======
-
-// 🔹 Get All Machines (GET)
-/**
- * @swagger
- * /machines:
- *   get:
- *     summary: Get a list of machines
- *     description: Retrieves a paginated list of machines with optional filters like search, company_id, and status.
- *     tags:
- *       - Machines
- *     security:
- *       - bearerAuth: []
- *     parameters:
- *       - name: page
- *         in: query
- *         required: false
- *         schema:
- *           type: integer
- *           default: 1
- *         description: Page number for pagination
- *       - name: limit
- *         in: query
- *         required: false
- *         schema:
- *           type: integer
- *           default: 10
- *         description: Number of records per page
- *       - name: search
- *         in: query
- *         required: false
- *         schema:
- *           type: string
- *         description: Search term to match against machine name, type, manufacturer, serial number, or model number
- *       - name: company_id
- *         in: query
- *         required: false
- *         schema:
- *           type: integer
- *         description: Filter by company ID
- *       - name: status
- *         in: query
- *         required: false
- *         schema:
- *           type: string
- *         description: Filter by machine status
- *     responses:
- *       200:
- *         description: Successfully retrieved machines
- *         content:
- *           application/json:
- *             schema:
- *               type: object
- *               properties:
- *                 status:
- *                   type: boolean
- *                 data:
- *                   type: array
- *                   items:
- *                     $ref: '#/components/schemas/Machine'
- *                 totalPages:
- *                   type: integer
- *                 currentPage:
- *                   type: integer
- *                 totalRecords:
- *                   type: integer
- *       500:
- *         description: Server error while fetching machines
- *         content:
- *           application/json:
- *             schema:
- *               type: object
- *               properties:
- *                 status:
- *                   type: boolean
- *                 message:
- *                   type: string
- */
-
-v1Router.get("/machines", authenticateJWT, async (req, res) => {
->>>>>>> 7a3646a0
   try {
     const { id } = req.params;
     const company_id = req.user.company_id;
@@ -801,106 +617,6 @@
 v1Router.put("/process-fields/:id", authenticateJWT, async (req, res) => {
   let transaction;
 
-<<<<<<< HEAD
-=======
-// 🔹 Get a Single Machine by ID with Processes and Values (GET)
-/**
- * @swagger
- * /machines/{id}:
- *   get:
- *     summary: Get machine details by ID
- *     description: Retrieves a single machine's details, including related company, processes, process values, and creator/updater info.
- *     tags:
- *       - Machines
- *     security:
- *       - bearerAuth: []
- *     parameters:
- *       - name: id
- *         in: path
- *         required: true
- *         schema:
- *           type: integer
- *         description: The ID of the machine to retrieve
- *     responses:
- *       200:
- *         description: Successfully retrieved machine details
- *         content:
- *           application/json:
- *             schema:
- *               type: object
- *               properties:
- *                 status:
- *                   type: boolean
- *                 data:
- *                   type: object
- *                   properties:
- *                     id:
- *                       type: integer
- *                     machine_name:
- *                       type: string
- *                     machine_type:
- *                       type: string
- *                     manufacturer:
- *                       type: string
- *                     serial_number:
- *                       type: string
- *                     model_number:
- *                       type: string
- *                     status:
- *                       type: string
- *                     created_by:
- *                       type: integer
- *                     updated_by:
- *                       type: integer
- *                     processes:
- *                       type: array
- *                       items:
- *                         type: object
- *                         properties:
- *                           id:
- *                             type: integer
- *                           process_name:
- *                             type: string
- *                           status:
- *                             type: string
- *                           created_by:
- *                             type: integer
- *                           updated_by:
- *                             type: integer
- *                           createdAt:
- *                             type: string
- *                             format: date-time
- *                           updatedAt:
- *                             type: string
- *                             format: date-time
- *                           process_values:
- *                             type: object
- *       404:
- *         description: Machine not found
- *         content:
- *           application/json:
- *             schema:
- *               type: object
- *               properties:
- *                 status:
- *                   type: boolean
- *                 message:
- *                   type: string
- *       500:
- *         description: Server error while fetching machine
- *         content:
- *           application/json:
- *             schema:
- *               type: object
- *               properties:
- *                 status:
- *                   type: boolean
- *                 message:
- *                   type: string
- */
-
-v1Router.get("/machines/:id", authenticateJWT, async (req, res) => {
->>>>>>> 7a3646a0
   try {
     transaction = await sequelize.transaction();
 
@@ -1028,67 +744,6 @@
 v1Router.delete("/process-fields/:id", authenticateJWT, async (req, res) => {
   const transaction = await sequelize.transaction();
 
-<<<<<<< HEAD
-=======
-// 🔹 Delete a Machine with all its Processes and Values (DELETE)
-/**
- * @swagger
- * /machines/{id}:
- *   delete:
- *     summary: Delete a machine and its associated processes
- *     description: Deletes a machine by ID. Associated process names and values are also deleted via cascade (foreign key constraint).
- *     tags:
- *       - Machines
- *     security:
- *       - bearerAuth: []
- *     parameters:
- *       - name: id
- *         in: path
- *         required: true
- *         schema:
- *           type: integer
- *         description: The ID of the machine to delete
- *     responses:
- *       200:
- *         description: Machine deleted successfully
- *         content:
- *           application/json:
- *             schema:
- *               type: object
- *               properties:
- *                 status:
- *                   type: boolean
- *                 message:
- *                   type: string
- *                   example: Machine and all associated processes deleted successfully
- *       404:
- *         description: Machine not found
- *         content:
- *           application/json:
- *             schema:
- *               type: object
- *               properties:
- *                 status:
- *                   type: boolean
- *                 message:
- *                   type: string
- *                   example: Machine not found
- *       500:
- *         description: Server error while deleting machine
- *         content:
- *           application/json:
- *             schema:
- *               type: object
- *               properties:
- *                 status:
- *                   type: boolean
- *                 message:
- *                   type: string
- */
-
-v1Router.delete("/machines/:id", authenticateJWT, async (req, res) => {
-  const t = await sequelize.transaction();
->>>>>>> 7a3646a0
   try {
     const { id } = req.params;
     const company_id = req.user.company_id;
@@ -1134,89 +789,7 @@
     });
   }
 });
-<<<<<<< HEAD
 // Get all fields for a specific process
-=======
-
-// 🔹 Get Machines by Company ID (GET)
-/**
- * @swagger
- * /companies/{companyId}/machines:
- *   get:
- *     summary: Get machines for a specific company
- *     description: Retrieve a paginated list of machines that belong to a given company. Supports optional filtering by status.
- *     tags:
- *       - Machines
- *     security:
- *       - bearerAuth: []
- *     parameters:
- *       - name: companyId
- *         in: path
- *         required: true
- *         schema:
- *           type: integer
- *         description: ID of the company
- *       - name: page
- *         in: query
- *         schema:
- *           type: integer
- *         description: Page number for pagination (default is 1)
- *       - name: limit
- *         in: query
- *         schema:
- *           type: integer
- *         description: Number of items per page (default is 10)
- *       - name: status
- *         in: query
- *         schema:
- *           type: string
- *         description: Filter machines by status (e.g., "active", "inactive")
- *     responses:
- *       200:
- *         description: List of machines for the company
- *         content:
- *           application/json:
- *             schema:
- *               type: object
- *               properties:
- *                 status:
- *                   type: boolean
- *                 data:
- *                   type: array
- *                   items:
- *                     $ref: '#/components/schemas/Machine'
- *                 totalPages:
- *                   type: integer
- *                 currentPage:
- *                   type: integer
- *                 totalRecords:
- *                   type: integer
- *       404:
- *         description: Company not found
- *         content:
- *           application/json:
- *             schema:
- *               type: object
- *               properties:
- *                 status:
- *                   type: boolean
- *                 message:
- *                   type: string
- *                   example: Company not found
- *       500:
- *         description: Server error
- *         content:
- *           application/json:
- *             schema:
- *               type: object
- *               properties:
- *                 status:
- *                   type: boolean
- *                 message:
- *                   type: string
- */
-
->>>>>>> 7a3646a0
 v1Router.get(
   "/process/:process_id/fields",
   authenticateJWT,
@@ -1284,109 +857,8 @@
   }
 );
 
-<<<<<<< HEAD
 // Get all machine process values with pagination and search
 v1Router.get("/process-values", authenticateJWT, async (req, res) => {
-=======
-// 🔹 Update Machine Status (PATCH)
-/**
- * @swagger
- * /machines/{id}/status:
- *   patch:
- *     summary: Update machine status
- *     description: Update the status (`active` or `inactive`) of a specific machine.
- *     tags:
- *       - Machines
- *     security:
- *       - bearerAuth: []
- *     parameters:
- *       - name: id
- *         in: path
- *         required: true
- *         description: ID of the machine to update
- *         schema:
- *           type: integer
- *     requestBody:
- *       required: true
- *       content:
- *         application/json:
- *           schema:
- *             type: object
- *             required:
- *               - status
- *               - updated_by
- *             properties:
- *               status:
- *                 type: string
- *                 enum: [active, inactive]
- *                 description: New status for the machine
- *               updated_by:
- *                 type: integer
- *                 description: ID of the user who updated the status
- *     responses:
- *       200:
- *         description: Machine status updated successfully
- *         content:
- *           application/json:
- *             schema:
- *               type: object
- *               properties:
- *                 status:
- *                   type: boolean
- *                   example: true
- *                 message:
- *                   type: string
- *                   example: Machine status updated successfully
- *                 data:
- *                   type: object
- *                   properties:
- *                     id:
- *                       type: integer
- *                     status:
- *                       type: string
- *                       enum: [active, inactive]
- *       400:
- *         description: Invalid request (missing fields or bad status)
- *         content:
- *           application/json:
- *             schema:
- *               type: object
- *               properties:
- *                 status:
- *                   type: boolean
- *                   example: false
- *                 message:
- *                   type: string
- *       404:
- *         description: Machine not found
- *         content:
- *           application/json:
- *             schema:
- *               type: object
- *               properties:
- *                 status:
- *                   type: boolean
- *                   example: false
- *                 message:
- *                   type: string
- *                   example: Machine not found
- *       500:
- *         description: Server error
- *         content:
- *           application/json:
- *             schema:
- *               type: object
- *               properties:
- *                 status:
- *                   type: boolean
- *                   example: false
- *                 message:
- *                   type: string
- */
-
-v1Router.patch("/machines/:id/status", authenticateJWT, async (req, res) => {
-  const t = await sequelize.transaction();
->>>>>>> 7a3646a0
   try {
     const { page = 1, limit = 10, search, process_name_id } = req.query;
     const offset = (page - 1) * limit;
@@ -1461,95 +933,8 @@
   }
 });
 
-<<<<<<< HEAD
 // Get a specific process value by ID
 v1Router.get("/process-values/:id", authenticateJWT, async (req, res) => {
-=======
-// 🔹 Get Machine Process Names and Values (GET)
-/**
- * @swagger
- * /machines/{id}/processes:
- *   get:
- *     summary: Get machine processes and values
- *     description: Retrieve all process names and their latest values for a specific machine.
- *     tags:
- *       - Machines
- *     security:
- *       - bearerAuth: []
- *     parameters:
- *       - name: id
- *         in: path
- *         required: true
- *         description: Machine ID
- *         schema:
- *           type: integer
- *     responses:
- *       200:
- *         description: List of processes and their values for the machine
- *         content:
- *           application/json:
- *             schema:
- *               type: object
- *               properties:
- *                 status:
- *                   type: boolean
- *                   example: true
- *                 machine_id:
- *                   type: integer
- *                 machine_name:
- *                   type: string
- *                 data:
- *                   type: array
- *                   items:
- *                     type: object
- *                     properties:
- *                       id:
- *                         type: integer
- *                       process_name:
- *                         type: string
- *                       status:
- *                         type: string
- *                       created_by:
- *                         type: integer
- *                       updated_by:
- *                         type: integer
- *                       createdAt:
- *                         type: string
- *                         format: date-time
- *                       updatedAt:
- *                         type: string
- *                         format: date-time
- *                       process_values:
- *                         type: object
- *                         description: Latest process value
- *       404:
- *         description: Machine not found
- *         content:
- *           application/json:
- *             schema:
- *               type: object
- *               properties:
- *                 status:
- *                   type: boolean
- *                   example: false
- *                 message:
- *                   type: string
- *                   example: Machine not found
- *       500:
- *         description: Server error
- *         content:
- *           application/json:
- *             schema:
- *               type: object
- *               properties:
- *                 status:
- *                   type: boolean
- *                 message:
- *                   type: string
- */
-
-v1Router.get("/machines/:id/processes", authenticateJWT, async (req, res) => {
->>>>>>> 7a3646a0
   try {
     const { id } = req.params;
     const company_id = req.user.company_id;
@@ -1611,134 +996,9 @@
   }
 });
 
-<<<<<<< HEAD
 // Create a new process value
 v1Router.post("/process-values", authenticateJWT, async (req, res) => {
   let transaction;
-=======
-// 🔹 Add or Update Machine Process (POST)
-/**
- * @swagger
- * /machines/{id}/processes:
- *   post:
- *     summary: Add or update a machine process and its values
- *     description: Create a new process for a specific machine or update an existing one. Optionally include process values.
- *     tags:
- *       - Machines
- *     security:
- *       - bearerAuth: []
- *     parameters:
- *       - in: path
- *         name: id
- *         required: true
- *         description: ID of the machine
- *         schema:
- *           type: integer
- *           example: 1
- *     requestBody:
- *       required: true
- *       content:
- *         application/json:
- *           schema:
- *             type: object
- *             required:
- *               - process_name
- *               - status
- *               - updated_by
- *             properties:
- *               process_name:
- *                 type: string
- *                 example: "Temperature Control"
- *               status:
- *                 type: string
- *                 enum: [active, inactive]
- *                 example: "active"
- *               created_by:
- *                 type: integer
- *                 example: 1
- *               updated_by:
- *                 type: integer
- *                 example: 1
- *               process_values:
- *                 type: object
- *                 additionalProperties: true
- *                 example:
- *                   temperature: 70
- *                   unit: "Celsius"
- *     responses:
- *       200:
- *         description: Machine process added/updated successfully
- *         content:
- *           application/json:
- *             schema:
- *               type: object
- *               properties:
- *                 status:
- *                   type: boolean
- *                   example: true
- *                 message:
- *                   type: string
- *                   example: Machine process added/updated successfully
- *                 data:
- *                   type: object
- *                   properties:
- *                     id:
- *                       type: integer
- *                       example: 5
- *                     process_name:
- *                       type: string
- *                       example: "Temperature Control"
- *                     status:
- *                       type: string
- *                       example: "active"
- *                     created_by:
- *                       type: integer
- *                       example: 1
- *                     updated_by:
- *                       type: integer
- *                       example: 1
- *                     createdAt:
- *                       type: string
- *                       format: date-time
- *                     updatedAt:
- *                       type: string
- *                       format: date-time
- *                     process_values:
- *                       type: object
- *                       example:
- *                         temperature: 70
- *                         unit: "Celsius"
- *       404:
- *         description: Machine not found
- *         content:
- *           application/json:
- *             schema:
- *               type: object
- *               properties:
- *                 status:
- *                   type: boolean
- *                   example: false
- *                 message:
- *                   type: string
- *                   example: Machine not found
- *       500:
- *         description: Internal server error
- *         content:
- *           application/json:
- *             schema:
- *               type: object
- *               properties:
- *                 status:
- *                   type: boolean
- *                   example: false
- *                 message:
- *                   type: string
- *                   example: Unexpected error occurred
- */
-
-v1Router.post("/machines/:id/processes", authenticateJWT, async (req, res) => {
-  const t = await sequelize.transaction();
->>>>>>> 7a3646a0
   try {
     transaction = await sequelize.transaction();
 
@@ -1958,7 +1218,6 @@
   }
 });
 
-<<<<<<< HEAD
 // Delete (soft delete) a process value
 v1Router.delete("/process-values/:id", authenticateJWT, async (req, res) => {
   const transaction = await sequelize.transaction();
@@ -1975,127 +1234,6 @@
         company_id,
       },
     });
-=======
-// 🔹 Delete a Machine Process (DELETE)
-/**
- * @swagger
- * /machines/{id}/processes:
- *   post:
- *     summary: Add or update machine process and values
- *     description: Create a new process for a machine or update an existing one, including optional process values.
- *     tags:
- *       - Machines
- *     security:
- *       - bearerAuth: []
- *     parameters:
- *       - name: id
- *         in: path
- *         required: true
- *         description: Machine ID
- *         schema:
- *           type: integer
- *     requestBody:
- *       required: true
- *       content:
- *         application/json:
- *           schema:
- *             type: object
- *             required:
- *               - process_name
- *               - status
- *               - updated_by
- *             properties:
- *               process_name:
- *                 type: string
- *                 example: Temperature Control
- *               status:
- *                 type: string
- *                 enum: [active, inactive]
- *               created_by:
- *                 type: integer
- *                 example: 1
- *               updated_by:
- *                 type: integer
- *                 example: 1
- *               process_values:
- *                 type: object
- *                 description: Key-value pairs of process values
- *                 example:
- *                   temperature: 70
- *                   unit: "Celsius"
- *     responses:
- *       200:
- *         description: Process created or updated successfully
- *         content:
- *           application/json:
- *             schema:
- *               type: object
- *               properties:
- *                 status:
- *                   type: boolean
- *                   example: true
- *                 message:
- *                   type: string
- *                   example: Machine process added/updated successfully
- *                 data:
- *                   type: object
- *                   properties:
- *                     id:
- *                       type: integer
- *                     process_name:
- *                       type: string
- *                     status:
- *                       type: string
- *                     created_by:
- *                       type: integer
- *                     updated_by:
- *                       type: integer
- *                     createdAt:
- *                       type: string
- *                       format: date-time
- *                     updatedAt:
- *                       type: string
- *                       format: date-time
- *                     process_values:
- *                       type: object
- *                       example:
- *                         temperature: 70
- *                         unit: "Celsius"
- *       404:
- *         description: Machine not found
- *         content:
- *           application/json:
- *             schema:
- *               type: object
- *               properties:
- *                 status:
- *                   type: boolean
- *                   example: false
- *                 message:
- *                   type: string
- *                   example: Machine not found
- *       500:
- *         description: Internal server error
- *         content:
- *           application/json:
- *             schema:
- *               type: object
- *               properties:
- *                 status:
- *                   type: boolean
- *                 message:
- *                   type: string
- */
-
-v1Router.delete(
-  "/machines/:machineId/processes/:processId",
-  authenticateJWT,
-  async (req, res) => {
-    const t = await sequelize.transaction();
-    try {
-      const machineId = req.params.machineId;
-      const processId = req.params.processId;
->>>>>>> 7a3646a0
 
     if (!processValue) {
       await transaction.rollback();
