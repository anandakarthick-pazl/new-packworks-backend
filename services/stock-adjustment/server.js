// Import dependencies and models
import express from "express";
import { json, Router } from "express";
import cors from "cors";
import dotenv from "dotenv";
import { NOW, Op } from "sequelize";
import sequelize from "../../common/database/database.js";
import { authenticateJWT } from "../../common/middleware/auth.js";
import { generateId } from "../../common/inputvalidation/generateId.js";



// Import models
import db from "../../common/models/index.js";
const StockAdjustment = db.stockAdjustment;
const StockAdjustmentItem = db.stockAdjustmentItem;
const Inventory = db.Inventory;
const ItemMaster = db.ItemMaster;
const User = db.User;
const Company = db.Company;

// Express setup
dotenv.config();
const app = express();
app.use(json());
app.use(cors());
const v1Router = Router();


// Create Stock Adjustment
v1Router.post("/stock-adjustments", authenticateJWT, async (req, res) => {
  const transaction = await sequelize.transaction();

  try {
    const { inventory_id, remarks, reason, items } = req.body;

    // Basic validations
    if (!inventory_id || !remarks || !reason) {
      return res.status(400).json({
        success: false,
        message: "'inventory_id', 'remarks', and 'reason' are required",
      });
    }

    if (!Array.isArray(items) || items.length === 0) {
      return res.status(400).json({
        success: false,
        message: "'items' must be a non-empty array",
      });
    }

    // Generate stock_adjustment_generate_id
    const stock_adjustment_generate_id = await generateId(
      req.user.company_id,
      StockAdjustment,
      "stock_adjustments"
    );

    // Fetch inventory record
    const inventoryRecord = await Inventory.findOne({
      where: { id: inventory_id },
      transaction,
    });

    if (!inventoryRecord) {
      return res.status(404).json({
        success: false,
        message: "Inventory not found",
      });
    }

    const item_id = inventoryRecord.item_id;
    const company_id = inventoryRecord.company_id;

    if (!item_id) {
      return res.status(400).json({
        success: false,
        message: "Item ID not found in the inventory record",
      });
    }

    // Create main StockAdjustment record
    const adjustment = await StockAdjustment.create(
      {
        stock_adjustment_generate_id,
        inventory_id,
        company_id,
        adjustment_date: new Date(),
        reason,
        remarks,
        status: "active",
        created_by: req.user.id,
        updated_by: req.user.id,
      },
      { transaction }
    );

    // Process each adjustment item
    for (const item of items) {
      const { type, adjustment_quantity } = item;
      const quantity = parseFloat(adjustment_quantity || 0);

      if (!["increase", "decrease"].includes(type)) {
        return res.status(400).json({
          success: false,
          message: "Item type must be 'increase' or 'decrease'",
        });
      }

      const existingInventory = await Inventory.findOne({
        where: { item_id },
        transaction,
      });

      const previous_quantity = existingInventory
        ? parseFloat(existingInventory.quantity_available)
        : 0;

      let new_quantity =
        type === "increase"
          ? previous_quantity + quantity
          : previous_quantity - quantity;

      if (type === "decrease" && quantity > previous_quantity) {
        return res.status(400).json({
          success: false,
          message: "Cannot decrease more than available quantity",
        });
      }

      await StockAdjustmentItem.create(
        {
          adjustment_id: adjustment.id,
          item_id,
          previous_quantity,
          type,
          adjustment_quantity: quantity,
          difference: new_quantity,
          company_id,
          created_by: req.user.id,
          updated_by: req.user.id,
        },
        { transaction }
      );

      if (existingInventory) {
        await existingInventory.update(
          { quantity_available: new_quantity },
          { transaction }
        );
      } else {
        await Inventory.create(
          {
            item_id,
            quantity_available: new_quantity,
            company_id,
            created_by: req.user.id,
            updated_by: req.user.id,
          },
          { transaction }
        );
      }
    }

    // Commit transaction
    await transaction.commit();

    // Prepare response (exclude unnecessary fields)
    const {
      deleted_at,
      updated_by,
      updated_at,
      ...adjustmentData
    } = adjustment.get({ plain: true });

    const adjustmentItems = await StockAdjustmentItem.findAll({
      where: { adjustment_id: adjustment.id },
      attributes: {
        exclude: ["deleted_at", "updated_by", "updated_at"],
      },
    });

    return res.status(201).json({
      success: true,
      message: "Stock Adjustment created successfully",
      data: {
        adjustment: adjustmentData,
        items: adjustmentItems,
      },
    });
  } catch (error) {
    await transaction.rollback();
    console.error("Stock adjustment error:", error);
    return res.status(500).json({
      success: false,
      message: error.message || "An unexpected error occurred",
    });
  }
});


// GET all adjustments
v1Router.get("/stock-adjustments", authenticateJWT, async (req, res) => {
  try {
    const { search = "", page = "1", limit = "10" } = req.query;
    const pageNumber = Math.max(1, parseInt(page));
    const limitNumber = Math.max(1, parseInt(limit));
    const offset = (pageNumber - 1) * limitNumber;

    const whereCondition = {
      status: "active",
    };

    if (search.trim() !== "") {
      whereCondition[Op.or] = [
        { reason: { [Op.like]: `%${search}%` } },
        { remarks: { [Op.like]: `%${search}%` } },
      ];

      if (!isNaN(search)) {
        whereCondition[Op.or].push({ id: parseInt(search) });
        whereCondition[Op.or].push({ inventory_id: parseInt(search) });
      }
    }

    const adjustments = await StockAdjustment.findAll({
      where: whereCondition,
      limit: limitNumber,
      offset,
      include: [
        {
          model: StockAdjustmentItem
        }
      ],
      order: [["created_at", "DESC"]]
    });

    const totalCount = await StockAdjustment.count({ where: whereCondition });

    return res.status(200).json({
      success: true,
      message: "Stock Adjustments fetched successfully",
      data: adjustments,
      totalCount,
      pagination: {
        currentPage: pageNumber,
        totalPages: Math.ceil(totalCount / limitNumber),
        pageSize: limitNumber,
        totalRecords: totalCount
      }
    });

  } catch (error) {
    console.error("Error fetching stock adjustments:", error.message);
    return res.status(500).json({ success: false, message: error.message });
  }
});

// GET single stock adjustment by ID
v1Router.get("/stock-adjustments/:id", authenticateJWT, async (req, res) => {
  try {
    const adjustmentId = req.params.id;

    const adjustment = await StockAdjustment.findOne({
      where: { id: adjustmentId, status: "active" },
      include: [
        {
          model: StockAdjustmentItem,
        }
      ],
    });

    if (!adjustment) {
      return res.status(404).json({
        success: false,
        message: "Stock adjustment not found",
      });
    }

    return res.status(200).json({
      success: true,
      message: "Stock adjustment fetched successfully",
      data: adjustment,
    });

  } catch (error) {
    console.error("Error fetching stock adjustment by ID:", error);
    return res.status(500).json({
      success: false,
      message: error.message || "Something went wrong",
    });
  }
});


// PUT: Update adjustment
v1Router.put("/stock-adjustments/:id", authenticateJWT, async (req, res) => {
  const transaction = await sequelize.transaction();

  try {
    const adjustmentId = req.params.id;
    const { remarks, reason, items } = req.body;

    if (!remarks || !reason) {
      return res.status(400).json({
        success: false,
        message: "'remarks' and 'reason' are required",
      });
    }

    if (!Array.isArray(items) || items.length === 0) {
      return res.status(400).json({
        success: false,
        message: "'items' must be a non-empty array",
      });
    }

    const adjustment = await StockAdjustment.findOne({
      where: { id: adjustmentId, status: "active" },
      include: [{ model: StockAdjustmentItem }],
      transaction,
    });

    if (!adjustment) {
      return res.status(404).json({
        success: false,
        message: "Stock adjustment not found",
      });
    }

    const inventoryRecord = await Inventory.findOne({
      where: { id: adjustment.inventory_id },
      transaction,
    });

    if (!inventoryRecord) {
      return res.status(404).json({
        success: false,
        message: "Associated inventory not found",
      });
    }

    const item_id = inventoryRecord.item_id;

    // Revert previous adjustments
    for (const item of adjustment.StockAdjustmentItems) {
      const { type, adjustment_quantity } = item;
      const inventory = await Inventory.findOne({
        where: { item_id: item.item_id },
        transaction,
      });

      if (!inventory) continue;

      const currentQty = parseFloat(inventory.quantity_available);
      const qty = parseFloat(adjustment_quantity);

      const revertedQty = type === "increase" ? currentQty - qty : currentQty + qty;

      await inventory.update({ quantity_available: revertedQty }, { transaction });
    }

    // Update stock adjustment
    await adjustment.update({
      remarks,
      reason,
      updated_by: req.user.id,
      updated_at: new Date(), 
    }, { transaction });

    for (const item of items) {
      const { id, type, adjustment_quantity } = item;
      const quantity = parseFloat(adjustment_quantity || 0);

      if (!["increase", "decrease"].includes(type)) {
        return res.status(400).json({
          success: false,
          message: "Item type must be 'increase' or 'decrease'",
        });
      }

      const adjustmentItem = await StockAdjustmentItem.findOne({
        where: { id, adjustment_id: adjustmentId },
        transaction,
      });

      if (!adjustmentItem) {
        return res.status(404).json({
          success: false,
          message: `StockAdjustmentItem with ID ${id} not found`,
        });
      }

      const inventory = await Inventory.findOne({
        where: { item_id: adjustmentItem.item_id },
        transaction,
      });

      if (!inventory) {
        return res.status(404).json({
          success: false,
          message: "Associated inventory not found",
        });
      }

      const previous_quantity = parseFloat(inventory.quantity_available);
      let new_quantity;

      if (type === "increase") {
        new_quantity = previous_quantity + quantity;
      } else {
        if (quantity > previous_quantity) {
          return res.status(400).json({
            success: false,
            message: "Cannot decrease more than available quantity",
          });
        }
        new_quantity = previous_quantity - quantity;
      }

      await inventory.update({ quantity_available: new_quantity }, { transaction });

      await adjustmentItem.update({
        previous_quantity,
        adjustment_quantity: quantity,
        difference: new_quantity,
        type,
        updated_by: req.user.id,
        updated_at: new Date(), // 
      }, { transaction });
    }

    await transaction.commit();

    return res.status(200).json({
      success: true,
      message: "Stock adjustment updated successfully",
    });

  } catch (error) {
    await transaction.rollback();
    console.error("Error updating stock adjustment:", error);
    return res.status(500).json({
      success: false,
      message: error.message || "An unexpected error occurred",
    });
  }
});



// DELETE adjustment (soft delete)
v1Router.delete("/stock-adjustments/:id", authenticateJWT, async (req, res) => {
  const transaction = await sequelize.transaction();

  try {
    const { id } = req.params;
    const userId = req.user.id;

    const adjustment = await StockAdjustment.findByPk(id, { transaction });

    if (!adjustment) {
      await transaction.rollback();
      return res.status(404).json({ success: false, message: "Stock adjustment not found" });
    }

    // Fetch associated adjustment items
    const adjustmentItems = await StockAdjustmentItem.findAll({
      where: { adjustment_id: id },
      transaction
    });

    // Soft-delete each adjustment item
    for (const item of adjustmentItems) {
      await item.update({
        status: "inactive",
        updated_by: userId,
        updated_at: new Date(),
        deleted_at: new Date(),
      }, { transaction });
    }

    // Soft-delete parent adjustment
    await adjustment.update({
      status: "inactive",
      updated_by: userId,
      updated_at: new Date(),
      deleted_at: new Date(),
    }, { transaction });

    await transaction.commit();

    return res.status(200).json({
      success: true,
      message: "Stock adjustment and items deleted successfully",
    });

  } catch (err) {
    await transaction.rollback();
    console.error("Error deleting stock adjustment:", err);
    return res.status(500).json({
      success: false,
      message: err.message || "An unexpected error occurred",
    });
  }
});



app.use("/api", v1Router);
await db.sequelize.sync();
<<<<<<< HEAD
const PORT = 3030;
app.listen(PORT, () => {
  console.log(`Stock Adjustment running on port ${PORT}`);
=======
const PORT = 3031;
app.listen(process.env.PORT_STOCK_ADJUSTMENT, '0.0.0.0',() => {
  console.log(`Stock Adjustment running on port ${process.env.PORT_STOCK_ADJUSTMENT}`);
>>>>>>> 92410a0e
});<|MERGE_RESOLUTION|>--- conflicted
+++ resolved
@@ -509,13 +509,7 @@
 
 app.use("/api", v1Router);
 await db.sequelize.sync();
-<<<<<<< HEAD
-const PORT = 3030;
+const PORT = 3029;
 app.listen(PORT, () => {
   console.log(`Stock Adjustment running on port ${PORT}`);
-=======
-const PORT = 3031;
-app.listen(process.env.PORT_STOCK_ADJUSTMENT, '0.0.0.0',() => {
-  console.log(`Stock Adjustment running on port ${process.env.PORT_STOCK_ADJUSTMENT}`);
->>>>>>> 92410a0e
 });