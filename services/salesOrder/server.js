import express, { json, Router } from "express";
import cors from "cors";
import db from "../../common/models/index.js";
import dotenv from "dotenv";
import logger from "../../common/helper/logger.js";
import { Op } from "sequelize";
import sequelize from "../../common/database/database.js";
import { authenticateJWT } from "../../common/middleware/auth.js";
import { generateId } from "../../common/inputvalidation/generateId.js";
import QRCode from "qrcode";
import ExcelJS from "exceljs";
import { Readable } from "stream";

dotenv.config();

const app = express();
app.use(json());
app.use(cors());



// Create a public directory for storing QR code images if needed
import path from "path";
import { fileURLToPath } from "url";
import fs from "fs";

const __filename = fileURLToPath(import.meta.url);
const __dirname = path.dirname(__filename);
const qrCodeDir = path.join(__dirname, "../../public/qrcodes");

// Ensure the directory exists
if (!fs.existsSync(qrCodeDir)) {
  fs.mkdirSync(qrCodeDir, { recursive: true });
}

// Serve the QR code images statically
app.use("/qrcodes", express.static(qrCodeDir));

const v1Router = Router();

const SalesOrder = db.SalesOrder;
const WorkOrder = db.WorkOrder;
const SalesSkuDetails = db.SalesSkuDetails;
const User = db.User;

// async function generateQRCode(workOrder) {
//   try {
//     // Create a nicely formatted plain text representation of the work order
//     const textContent = `
// Work Order: ${workOrder.work_generate_id}
// SKU: ${workOrder.sku_name || "N/A"}
// Quantity: ${workOrder.qty || "N/A"}
// Manufacture: ${workOrder.manufacture || "N/A"}
// Status: ${workOrder.status || "N/A"}
// ${workOrder.description ? `Description: ${workOrder.description}` : ""}
// ${workOrder.edd
//         ? `Expected Delivery: ${new Date(workOrder.edd).toLocaleDateString()}`
//         : ""
//       }
// `.trim();

//     // Generate a unique filename
//     const qrFileName = `wo_${workOrder.work_generate_id.replace(
//       /[^a-zA-Z0-9]/g,
//       "_"
//     )}_${Date.now()}.png`;
//     const qrFilePath = path.join(qrCodeDir, qrFileName);

//     // Generate QR code with the plain text
//     await QRCode.toFile(qrFilePath, textContent, {
//       errorCorrectionLevel: "H",
//       margin: 1,
//       width: 300,
//     });

//     // Return the URL to access the QR code
//     const baseUrl = `http://localhost:${process.env.PORT || 3006}`;
//     return `${baseUrl}/qrcodes/${qrFileName}`;
//   } catch (error) {
//     logger.error("Error generating QR code:", error);
//     throw error;
//   }
// }

async function generateQRCode(workOrder, token) {
  try {
    const textContent = `
Work Order: ${workOrder.work_generate_id}
SKU: ${workOrder.sku_name || "N/A"}
Quantity: ${workOrder.qty || "N/A"}
Manufacture: ${workOrder.manufacture || "N/A"}
Status: ${workOrder.status || "N/A"}
${workOrder.description ? `Description: ${workOrder.description}` : ""}
${workOrder.edd
        ? `Expected Delivery: ${new Date(workOrder.edd).toLocaleDateString()}`
        : ""
      }`.trim();

    const sanitizedId = workOrder.work_generate_id.replace(/[^a-zA-Z0-9]/g, "_");
    const timestamp = Date.now();
    const qrFileName = `wo_${sanitizedId}_${timestamp}.png`;
    const qrFilePath = path.join(__dirname, "qrcodes", qrFileName);

    if (!fs.existsSync(path.dirname(qrFilePath))) {
      fs.mkdirSync(path.dirname(qrFilePath), { recursive: true });
    }

    await QRCode.toFile(qrFilePath, textContent, {
      errorCorrectionLevel: "H",
      margin: 1,
      width: 300,
    });

    if (!fs.existsSync(qrFilePath)) {
      throw new Error("QR code file was not created successfully");
    }

    // Prepare form data for upload
    const form = new FormData();
    form.append("file", fs.createReadStream(qrFilePath));

    const config = {
      method: "post",
      maxBodyLength: Infinity,
      url: `${process.env.BASE_URL}/file/upload`,
      headers: {
        // "x-api-key": "4b3e77f648e5b9055a45f0812b3a4c3b88b08ff10b2f34ec21d11b6f678b6876a4014c88ff2a3c7e8e934c4f4790a94d3acb28d2f78a9b90f18960feaf3e4f99",
        Authorization: `Bearer ${token}`, // Replace with real token
        ...form.getHeaders(),
      },
      data: form,
    };

    const uploadResponse = await axios.request(config);

    if (uploadResponse.status !== 200 || !uploadResponse.data?.url) {
      throw new Error("Failed to upload QR code image.");
    }

    const uploadedImageUrl = uploadResponse.data.url;

    // Optional: delete local QR file after uploading
    fs.unlinkSync(qrFilePath);

    return uploadedImageUrl;

  } catch (error) {
    logger.error("Error generating and uploading QR code:", error);
    throw error;
  }
}
// POST create new sales order - with SalesSkuDetails table
v1Router.post("/sale-order", authenticateJWT, async (req, res) => {
  const { salesDetails, skuDetails, workDetails } = req.body;

  if (
    !salesDetails ||
    !skuDetails ||
    !Array.isArray(skuDetails) ||
    !workDetails ||
    !Array.isArray(workDetails)
  ) {
    return res.status(400).json({ message: "Invalid input data" });
  }

  const transaction = await sequelize.transaction();

  try {
    const sales_generate_id = await generateId(
      req.user.company_id,
      SalesOrder,
      "sale"
    );
    // Create Sales Order - get company_id and user info from JWT token
    const newSalesOrder = await SalesOrder.create(
      {
        sales_generate_id: sales_generate_id,
        company_id: req.user.company_id,
        sales_ui_id: salesDetails.sales_ui_id || null,
        client_id: salesDetails.client_id,
        estimated: salesDetails.estimated,
        client: salesDetails.client,
        credit_period: salesDetails.credit_period,
        freight_paid: salesDetails.freight_paid,
        confirmation: salesDetails.confirmation,
        confirmation_email: salesDetails.confirmation_email || null,
        confirmation_name: salesDetails.confirmation_name || null,
        confirmation_mobile: salesDetails.confirmation_mobile || null,
        sales_status: salesDetails.sales_status,
        total_amount: salesDetails.total_amount,
        sgst: salesDetails.sgst,
        cgst: salesDetails.cgst,
        igst: salesDetails.igst || null,
        total_incl_gst: salesDetails.total_incl_gst,
        created_by: req.user.id,
        updated_by: req.user.id,
        status: "active", // Set default status to active
      },
      { transaction }
    );

    // Create Sales SKU Details
    const skuRecords = skuDetails.map((sku) => ({
      company_id: req.user.company_id,
      client_id: salesDetails.client_id,
      sales_order_id: newSalesOrder.id,
      sku_id: sku.sku_id || null,
      sku: sku.sku,
      quantity_required: sku.quantity_required,
      rate_per_sku: sku.rate_per_sku,
      acceptable_sku_units: sku.acceptable_sku_units,
      total_amount: sku.total_amount,
      sgst: sku.sgst,
      sgst_amount: sku.sgst_amount,
      cgst: sku.cgst,
      igst: sku.igst || null,
      cgst_amount: sku.cgst_amount,
      total_incl__gst: sku.total_incl__gst,
      created_by: req.user.id,
      updated_by: req.user.id,
      status: "active",
    }));

    const createdSkuDetails = await SalesSkuDetails.bulkCreate(skuRecords, {
      transaction,
    });

    // Prepare work orders with work_generate_id
    const workOrdersWithIds = await Promise.all(
      workDetails.map(async (work) => {
        const work_generate_id = await generateId(req.user.company_id, WorkOrder, "work");
        return {
          work_generate_id: work_generate_id,
          company_id: req.user.company_id, // Get from token
          client_id: work.client_id,
          sales_order_id: newSalesOrder.id,
          manufacture: work.manufacture,
          sku_id: work.sku_id || null,
          sku_name: work.sku_name || null,
          sku_version: work.sku_version || null,
          qty: work.qty || null,
          edd: work.edd || null,
          description: work.description || null,
          acceptable_excess_units: work.acceptable_excess_units || null,
          planned_start_date: work.planned_start_date || null,
          planned_end_date: work.planned_end_date || null,
          outsource_name: work.outsource_name || null,
          priority: work.priority || null,
          progress: work.progress || null,
          created_by: req.user.id,
          updated_by: req.user.id,
          status: "active",
          work_order_sku_values: work.work_order_sku_values || null,
          select_plant: work.select_plant || null,
        };
      })
    );

    // Create work orders
    const createdWorkOrders = await WorkOrder.bulkCreate(workOrdersWithIds, {
      transaction,
    });

    // Generate QR codes and update each work order
    for (const workOrder of createdWorkOrders) {
      try {
        const authHeader = req.headers.authorization;
        const token = authHeader.split(" ")[1];
        const qrCodeUrl = await generateQRCode(workOrder, token);
        await workOrder.update({ qr_code_url: qrCodeUrl }, { transaction });
      } catch (error) {
        logger.error(`Error generating QR code for work order ${workOrder.id}:`, error);
        // Continue with the next work order even if this one fails
      }
    }

    // Commit transaction
    await transaction.commit();

    // Reload work orders to get updated data including QR code URLs
    const updatedWorkOrders = await WorkOrder.findAll({
      where: { sales_order_id: newSalesOrder.id },
      transaction: null // No longer in transaction after commit
    });

    // Get the complete data with workOrders and skuDetails
    const completeData = {
      ...newSalesOrder.get({ plain: true }),
      skuDetails: createdSkuDetails.map((sku) => sku.get({ plain: true })),
      workOrders: updatedWorkOrders.map((work) => work.get({ plain: true })),
    };

    res.status(201).json({
      message: "Sales Order created successfully",
      data: completeData,
    });
  } catch (error) {
    await transaction.rollback();
    logger.error("Error creating sales order:", error);
    res
      .status(500)
      .json({ message: "Internal Server Error", error: error.message });
  }
});
// v1Router.get("/sale-order", authenticateJWT, async (req, res) => {
//   try {
//     const {
//       page = 1,
//       limit = 10,
//       client,
//       sku,
//       manufacture,
//       confirmation,
//       sales_status,
//       status = "active",
//     } = req.query;
//     const offset = (page - 1) * limit;

//     // Build base filter conditions for SalesOrder
//     const where = {
//       status: status,
//       company_id: req.user.company_id, // Filter by the company ID from JWT token
//     };

//     // Add client search if provided
//     if (client) where.client = { [Op.like]: `%${client}%` };

//     // Add confirmation filter if provided
//     if (confirmation !== undefined) where.confirmation = confirmation;

//     // Add sales_status filter if provided
//     if (sales_status) where.sales_status = sales_status;

//     // Include conditions for related models
//     const includeConditions = [
//       {
//         model: WorkOrder,
//         as: "workOrders",
//         where: { status: "active" }, // Only include active work orders
//         required: false, // Don't require work orders by default (LEFT JOIN)
//         separate: true, // Use separate query to ensure work orders are properly fetched
//       },
//       {
//         model: SalesSkuDetails,
//         where: { status: "active" }, // Only include active SKU details
//         required: false, // Don't require SKU details by default (LEFT JOIN)
//         separate: true, // Use separate query to ensure SKU details are properly fetched
//       },
//       {
//         model: User,
//         as: "creator_sales",
//         attributes: ["id", "name", "email"],
//       },
//       {
//         model: User,
//         as: "updater_sales",
//         attributes: ["id", "name", "email"],
//       },
//     ];

//     // Add SKU search if provided
//     if (sku) {
//       includeConditions[1].where = {
//         ...includeConditions[1].where,
//         sku: { [Op.like]: `%${sku}%` },
//       };
//       includeConditions[1].required = true; // Make this association required when filtering
//     }

//     // Add manufacture search if provided
//     if (manufacture) {
//       includeConditions[0].where = {
//         ...includeConditions[0].where,
//         manufacture: { [Op.like]: `%${manufacture}%` },
//       };
//       includeConditions[0].required = true; // Make this association required when filtering
//     }

//     // Fetch data from database with all filters applied
//     const { count, rows } = await SalesOrder.findAndCountAll({
//       where,
//       limit: parseInt(limit),
//       offset: parseInt(offset),
//       include: includeConditions,
//       order: [["created_at", "DESC"]],
//       distinct: true,
//     });

//     // Transform data
//     const result = {
//       total: count,
//       page: parseInt(page),
//       limit: parseInt(limit),
//       totalPages: Math.ceil(count / limit),
//       data: rows.map((order) => order.get({ plain: true })),
//     };

//     // Log for debugging - check if work orders are present
//     if (rows.length > 0) {
//       logger.info(`First sales order ID: ${rows[0].id}`);
//       logger.info(
//         `Work orders count: ${
//           rows[0].workOrders ? rows[0].workOrders.length : 0
//         }`
//       );
//     }

//     res.json(result);
//   } catch (error) {
//     logger.error("Error fetching sales orders:", error);
//     res
//       .status(500)
//       .json({ message: "Internal Server Error", error: error.message });
//   }
// });

// // GET single sales order by ID (including associated records)

// v1Router.get("/sale-order/:id", authenticateJWT, async (req, res) => {
//   try {
//     const { id } = req.params;

//     // Fetch from database
//     const salesOrder = await SalesOrder.findByPk(id, {
//       include: [
//         {
//           model: WorkOrder,
//           as: "workOrders",
//           where: { status: "active" },
//           required: false,
//         },
//         {
//           model: SalesSkuDetails,
//           where: { status: "active" },
//           required: false,
//         },
//         {
//           model: User,
//           as: "creator_sales",
//           attributes: ["id", "name", "email"],
//           foreignKey: "created_by",
//         },
//         {
//           model: User,
//           as: "updater_sales",
//           attributes: ["id", "name", "email"],
//           foreignKey: "updated_by",
//         },
//       ],
//     });

//     if (!salesOrder) {
//       return res.status(404).json({ message: "Sales order not found" });
//     }

//     // Verify user has access to this sales order (from the same company)
//     if (salesOrder.company_id !== req.user.company_id) {
//       return res
//         .status(403)
//         .json({ message: "Access denied to this sales order" });
//     }

//     // Transform data
//     const result = salesOrder.get({ plain: true });

//     res.json(result);
//   } catch (error) {
//     logger.error("Error fetching sales order:", error);
//     res
//       .status(500)
//       .json({ message: "Internal Server Error", error: error.message });
//   }
// });
v1Router.get("/sale-order/download/excel", authenticateJWT, async (req, res) => {
  try {
    const {
      client,
      sku,
      manufacture,
      confirmation,
      sales_status,
      status = "active",
    } = req.query;

    // Build base filter conditions for SalesOrder
    const where = {
      status: status,
      company_id: req.user.company_id, // Filter by the company ID from JWT token
    };

    // Add client search if provided
    if (client) where.client = { [Op.like]: `%${client}%` };

    // Add confirmation filter if provided
    if (confirmation !== undefined) where.confirmation = confirmation;

    // Add sales_status filter if provided
    if (sales_status) where.sales_status = sales_status;

    // Include conditions for related models
    const includeConditions = [
      {
        model: WorkOrder,
        as: "workOrders",
        where: { status: "active" }, // Only include active work orders
        required: false, // Don't require work orders by default (LEFT JOIN)
        separate: true, // Use separate query to ensure work orders are properly fetched
      },
      {
        model: SalesSkuDetails,
        where: { status: "active" }, // Only include active SKU details
        required: false, // Don't require SKU details by default (LEFT JOIN)
        separate: true, // Use separate query to ensure SKU details are properly fetched
      },
      {
        model: User,
        as: "creator_sales",
        attributes: ["id", "name", "email"],
      },
      {
        model: User,
        as: "updater_sales",
        attributes: ["id", "name", "email"],
      },
    ];

    // Add SKU search if provided
    if (sku) {
      includeConditions[1].where = {
        ...includeConditions[1].where,
        sku: { [Op.like]: `%${sku}%` },
      };
      includeConditions[1].required = true; // Make this association required when filtering
    }

    // Add manufacture search if provided
    if (manufacture) {
      includeConditions[0].where = {
        ...includeConditions[0].where,
        manufacture: { [Op.like]: `%${manufacture}%` },
      };
      includeConditions[0].required = true; // Make this association required when filtering
    }

    // Fetch all sales orders with filters (without pagination)
    const { rows: salesOrders } = await SalesOrder.findAndCountAll({
      where,
      include: includeConditions,
      order: [["created_at", "DESC"]],
      distinct: true,
    });

    // Create a new Excel workbook
    const workbook = new ExcelJS.Workbook();
    const salesOrderSheet = workbook.addWorksheet("Sales Orders");
    const workOrderSheet = workbook.addWorksheet("Work Orders");
    const skuDetailsSheet = workbook.addWorksheet("SKU Details");

    // Set up sales order sheet headers
    salesOrderSheet.columns = [
      { header: "Sale Order ID", key: "id", width: 15 },
      { header: "Company ID", key: "company_id", width: 10 },
      { header: "Client", key: "client", width: 30 },
      { header: "SO Number", key: "so_number", width: 15 },
      { header: "PO Number", key: "po_number", width: 15 },
      { header: "Delivery Date", key: "delivery_date", width: 20 },
      { header: "Confirmation", key: "confirmation", width: 15 },
      { header: "Sales Status", key: "sales_status", width: 15 },
      { header: "Total Amount", key: "total_amount", width: 15 },
      { header: "Currency", key: "currency", width: 10 },
      { header: "Notes", key: "notes", width: 30 },
      { header: "Status", key: "status", width: 10 },
      { header: "Created By", key: "created_by_name", width: 20 },
      { header: "Created At", key: "created_at", width: 20 },
      { header: "Updated By", key: "updated_by_name", width: 20 },
      { header: "Updated At", key: "updated_at", width: 20 },
    ];

    // Set up work order sheet headers
    workOrderSheet.columns = [
      { header: "Work Order ID", key: "id", width: 15 },
      { header: "Sales Order ID", key: "sales_order_id", width: 15 },
      { header: "Manufacture", key: "manufacture", width: 30 },
      { header: "WO Number", key: "wo_number", width: 15 },
      { header: "Product Name", key: "product_name", width: 30 },
      { header: "Quantity", key: "quantity", width: 10 },
      { header: "Status", key: "status", width: 10 },
      { header: "Created At", key: "created_at", width: 20 },
      { header: "Updated At", key: "updated_at", width: 20 },
    ];

    // Set up SKU details sheet headers
    skuDetailsSheet.columns = [
      { header: "SKU Detail ID", key: "id", width: 15 },
      { header: "Sales Order ID", key: "sales_order_id", width: 15 },
      { header: "SKU", key: "sku", width: 20 },
      { header: "Description", key: "description", width: 30 },
      { header: "Quantity", key: "quantity", width: 10 },
      { header: "Unit Price", key: "unit_price", width: 15 },
      { header: "Total Price", key: "total_price", width: 15 },
      { header: "Status", key: "status", width: 10 },
      { header: "Created At", key: "created_at", width: 20 },
      { header: "Updated At", key: "updated_at", width: 20 },
    ];

    // Add styles to header rows
    const headerStyle = {
      font: { bold: true, color: { argb: "FFFFFF" } },
      fill: { type: "pattern", pattern: "solid", fgColor: { argb: "4472C4" } },
    };

    salesOrderSheet.getRow(1).eachCell((cell) => {
      cell.style = headerStyle;
    });

    workOrderSheet.getRow(1).eachCell((cell) => {
      cell.style = headerStyle;
    });

    skuDetailsSheet.getRow(1).eachCell((cell) => {
      cell.style = headerStyle;
    });

    // Add data to sales order sheet and related sheets
    salesOrders.forEach((order) => {
      // Add sales order data
      salesOrderSheet.addRow({
        id: order.id,
        company_id: order.company_id,
        client: order.client,
        so_number: order.so_number,
        po_number: order.po_number,
        delivery_date: order.delivery_date
          ? new Date(order.delivery_date).toLocaleDateString()
          : "N/A",
        confirmation: order.confirmation ? "Yes" : "No",
        sales_status: order.sales_status,
        total_amount: order.total_amount,
        currency: order.currency,
        notes: order.notes,
        status: order.status,
        created_by_name: order.creator_sales ? order.creator_sales.name : "N/A",
        created_at: order.created_at
          ? new Date(order.created_at).toLocaleString()
          : "N/A",
        updated_by_name: order.updater_sales ? order.updater_sales.name : "N/A",
        updated_at: order.updated_at
          ? new Date(order.updated_at).toLocaleString()
          : "N/A",
      });

      // Add work orders data if available
      if (order.workOrders && order.workOrders.length > 0) {
        order.workOrders.forEach((workOrder) => {
          workOrderSheet.addRow({
            id: workOrder.id,
            sales_order_id: order.id,
            manufacture: workOrder.manufacture,
            wo_number: workOrder.wo_number,
            product_name: workOrder.product_name,
            quantity: workOrder.quantity,
            status: workOrder.status,
            created_at: workOrder.created_at
              ? new Date(workOrder.created_at).toLocaleString()
              : "N/A",
            updated_at: workOrder.updated_at
              ? new Date(workOrder.updated_at).toLocaleString()
              : "N/A",
          });
        });
      }

      // Add SKU details data if available
      if (order.SalesSkuDetails && order.SalesSkuDetails.length > 0) {
        order.SalesSkuDetails.forEach((skuDetail) => {
          skuDetailsSheet.addRow({
            id: skuDetail.id,
            sales_order_id: order.id,
            sku: skuDetail.sku,
            description: skuDetail.description,
            quantity: skuDetail.quantity,
            unit_price: skuDetail.unit_price,
            total_price: skuDetail.total_price,
            status: skuDetail.status,
            created_at: skuDetail.created_at
              ? new Date(skuDetail.created_at).toLocaleString()
              : "N/A",
            updated_at: skuDetail.updated_at
              ? new Date(skuDetail.updated_at).toLocaleString()
              : "N/A",
          });
        });
      }
    });

    // Apply alternating row colors for better readability
    salesOrderSheet.eachRow((row, rowNumber) => {
      if (rowNumber > 1) {
        const fillColor = rowNumber % 2 === 0 ? "F2F2F2" : "FFFFFF";
        row.eachCell((cell) => {
          cell.fill = {
            type: "pattern",
            pattern: "solid",
            fgColor: { argb: fillColor },
          };
        });
      }
    });

    workOrderSheet.eachRow((row, rowNumber) => {
      if (rowNumber > 1) {
        const fillColor = rowNumber % 2 === 0 ? "F2F2F2" : "FFFFFF";
        row.eachCell((cell) => {
          cell.fill = {
            type: "pattern",
            pattern: "solid",
            fgColor: { argb: fillColor },
          };
        });
      }
    });

    skuDetailsSheet.eachRow((row, rowNumber) => {
      if (rowNumber > 1) {
        const fillColor = rowNumber % 2 === 0 ? "F2F2F2" : "FFFFFF";
        row.eachCell((cell) => {
          cell.fill = {
            type: "pattern",
            pattern: "solid",
            fgColor: { argb: fillColor },
          };
        });
      }
    });

    // Create a readable stream for the workbook
    const buffer = await workbook.xlsx.writeBuffer();
    const stream = new Readable();
    stream.push(buffer);
    stream.push(null);

    // Set response headers for file download
    const clientSuffix = client ? `-${client}` : "";
    const skuSuffix = sku ? `-${sku}` : "";
    const manufactureSuffix = manufacture ? `-${manufacture}` : "";
    const statusSuffix = sales_status ? `-${sales_status}` : "";
    const timestamp = new Date().toISOString().replace(/[:.]/g, "-");

    const filename = `sales-orders${clientSuffix}${skuSuffix}${manufactureSuffix}${statusSuffix}-${timestamp}.xlsx`;

    res.setHeader(
      "Content-Type",
      "application/vnd.openxmlformats-officedocument.spreadsheetml.sheet"
    );
    res.setHeader("Content-Disposition", `attachment; filename=${filename}`);

    // Pipe the stream to response
    stream.pipe(res);

    // Log the download
    logger.info(
      `Sales Orders Excel download initiated by user ${req.user.id
      } with filters: ${JSON.stringify({
        client,
        sku,
        manufacture,
        confirmation,
        sales_status,
        status,
      })}`
    );
  } catch (error) {
    logger.error("Excel Download Error:", error);
    return res.status(500).json({ status: false, message: error.message });
  }
});


v1Router.get("/sale-order", authenticateJWT, async (req, res) => {
  try {
    const {
      page = 1,
      limit = 10,
      search, // Single search parameter like clients API
      confirmation,
      sales_status,
      status = "active",
    } = req.query;
    const offset = (page - 1) * limit;

    // Build base filter conditions for SalesOrder
    const where = {
      status: status,
      company_id: req.user.company_id, // Filter by the company ID from JWT token
    };

    // Add confirmation filter if provided
    if (confirmation !== undefined) where.confirmation = confirmation;

    // Add sales_status filter if provided
    if (sales_status) where.sales_status = sales_status;

    // Add unified search if provided - search across multiple fields
    if (search) {
      where[Op.or] = [
        { client: { [Op.like]: `%${search}%` } },
        { sales_generate_id: { [Op.like]: `%${search}%` } },
        { sales_ui_id: { [Op.like]: `%${search}%` } },
<<<<<<< HEAD
        { sku: { [Op.like]: `%${search}%` } },
        { sales_status: { [Op.like]: `%${search}%` } },
=======
        {sales_status: { [Op.like]: `%${search}%` } },
>>>>>>> 17f58205
      ];
    }

    // Include conditions for related models
    const includeConditions = [
      {
        model: WorkOrder,
        as: "workOrders",
        where: { status: "active" }, // Only include active work orders
        required: false, // Don't require work orders by default (LEFT JOIN)
        separate: true, // Use separate query to ensure work orders are properly fetched
      },
      {
        model: SalesSkuDetails,
        where: { status: "active" }, // Only include active SKU details
        required: false, // Don't require SKU details by default (LEFT JOIN)
        separate: true, // Use separate query to ensure SKU details are properly fetched
      },
      {
        model: User,
        as: "creator_sales",
        attributes: ["id", "name", "email"],
      },
      {
        model: User,
        as: "updater_sales",
        attributes: ["id", "name", "email"],
      },
    ];

    // Add related model search conditions if search parameter is provided
    if (search) {
      // Search in SKU details
      includeConditions[1].where = {
        ...includeConditions[1].where,
        [Op.or]: [
          { sku: { [Op.like]: `%${search}%` } },
        ],
      };

      // Search in WorkOrder manufacture field
      includeConditions[0].where = {
        ...includeConditions[0].where,
        [Op.or]: [
          { manufacture: { [Op.like]: `%${search}%` } },
        ],
      };
    }

    // Fetch data from database with all filters applied
    const { count, rows } = await SalesOrder.findAndCountAll({
      where,
      limit: parseInt(limit),
      offset: parseInt(offset),
      include: includeConditions,
      order: [["created_at", "DESC"]],
      distinct: true,
    });

    // Helper function to parse work_order_sku_values
    const parseWorkOrderSkuValues = (data) => {
      if (data && data.work_order_sku_values) {
        try {
          // If it's a string, parse it as JSON
          if (typeof data.work_order_sku_values === 'string') {
            data.work_order_sku_values = JSON.parse(data.work_order_sku_values);
          }
        } catch (error) {
          logger.warn(`Failed to parse work_order_sku_values for record ${data.id}:`, error);
          // Keep original value if parsing fails
        }
      }
      return data;
    };

    // Transform data and parse work_order_sku_values
    const result = {
      total: count,
      page: parseInt(page),
      limit: parseInt(limit),
      totalPages: Math.ceil(count / limit),
      data: rows.map((order) => {
        const plainOrder = order.get({ plain: true });

        // Parse work_order_sku_values in the main order
        parseWorkOrderSkuValues(plainOrder);

        // Parse work_order_sku_values in work orders if they exist
        if (plainOrder.workOrders && Array.isArray(plainOrder.workOrders)) {
          plainOrder.workOrders = plainOrder.workOrders.map(parseWorkOrderSkuValues);
        }

        // Parse work_order_sku_values in SKU details if they exist
        if (plainOrder.SalesSkuDetails && Array.isArray(plainOrder.SalesSkuDetails)) {
          plainOrder.SalesSkuDetails = plainOrder.SalesSkuDetails.map(parseWorkOrderSkuValues);
        }

        return plainOrder;
      }),
    };

    // Log for debugging - check if work orders are present
    if (rows.length > 0) {
      logger.info(`First sales order ID: ${rows[0].id}`);
      logger.info(
        `Work orders count: ${rows[0].workOrders ? rows[0].workOrders.length : 0
        }`
      );
    }

    res.json(result);
  } catch (error) {
    logger.error("Error fetching sales orders:", error);
    res
      .status(500)
      .json({ message: "Internal Server Error", error: error.message });
  }
});

// v1Router.get("/sale-order", authenticateJWT, async (req, res) => {
//   try {
//     const {
//       page = 1,
//       limit = 10,
//       client,
//       sales_generate_id,
//       sales_ui_id,
//       sku,
//       manufacture,
//       confirmation,
//       sales_status,
//       status = "active",
//     } = req.query;
//     const offset = (page - 1) * limit;

//     // Build base filter conditions for SalesOrder
//     const where = {
//       status: status,
//       company_id: req.user.company_id, // Filter by the company ID from JWT token
//     };

//     // Add client search if provided
//     if (client) where.client = { [Op.like]: `%${client}%` };
//     if (sales_generate_id) where.sales_generate_id = { [Op.like]: `%${sales_generate_id}%` };
//     if (sales_ui_id) where.sales_ui_id = { [Op.like]: `%${sales_ui_id}%` };

//     // Add confirmation filter if provided
//     if (confirmation !== undefined) where.confirmation = confirmation;

//     // Add sales_status filter if provided
//     if (sales_status) where.sales_status = sales_status;

//     // Include conditions for related models
//     const includeConditions = [
//       {
//         model: WorkOrder,
//         as: "workOrders",
//         where: { status: "active" }, // Only include active work orders
//         required: false, // Don't require work orders by default (LEFT JOIN)
//         separate: true, // Use separate query to ensure work orders are properly fetched
//       },
//       {
//         model: SalesSkuDetails,
//         where: { status: "active" }, // Only include active SKU details
//         required: false, // Don't require SKU details by default (LEFT JOIN)
//         separate: true, // Use separate query to ensure SKU details are properly fetched
//       },
//       {
//         model: User,
//         as: "creator_sales",
//         attributes: ["id", "name", "email"],
//       },
//       {
//         model: User,
//         as: "updater_sales",
//         attributes: ["id", "name", "email"],
//       },
//     ];

//     // Add SKU search if provided
//     if (sku) {
//       includeConditions[1].where = {
//         ...includeConditions[1].where,
//         sku: { [Op.like]: `%${sku}%` },
//       };
//       includeConditions[1].required = true; // Make this association required when filtering
//     }

//     // Add manufacture search if provided
//     if (manufacture) {
//       includeConditions[0].where = {
//         ...includeConditions[0].where,
//         manufacture: { [Op.like]: `%${manufacture}%` },
//       };
//       includeConditions[0].required = true; // Make this association required when filtering
//     }

//     // Fetch data from database with all filters applied
//     const { count, rows } = await SalesOrder.findAndCountAll({
//       where,
//       limit: parseInt(limit),
//       offset: parseInt(offset),
//       include: includeConditions,
//       order: [["created_at", "DESC"]],
//       distinct: true,
//     });

//     // Helper function to parse work_order_sku_values
//     const parseWorkOrderSkuValues = (data) => {
//       if (data && data.work_order_sku_values) {
//         try {
//           // If it's a string, parse it as JSON
//           if (typeof data.work_order_sku_values === 'string') {
//             data.work_order_sku_values = JSON.parse(data.work_order_sku_values);
//           }
//         } catch (error) {
//           logger.warn(`Failed to parse work_order_sku_values for record ${data.id}:`, error);
//           // Keep original value if parsing fails
//         }
//       }
//       return data;
//     };

//     // Transform data and parse work_order_sku_values
//     const result = {
//       total: count,
//       page: parseInt(page),
//       limit: parseInt(limit),
//       totalPages: Math.ceil(count / limit),
//       data: rows.map((order) => {
//         const plainOrder = order.get({ plain: true });

//         // Parse work_order_sku_values in the main order
//         parseWorkOrderSkuValues(plainOrder);

//         // Parse work_order_sku_values in work orders if they exist
//         if (plainOrder.workOrders && Array.isArray(plainOrder.workOrders)) {
//           plainOrder.workOrders = plainOrder.workOrders.map(parseWorkOrderSkuValues);
//         }

//         // Parse work_order_sku_values in SKU details if they exist
//         if (plainOrder.SalesSkuDetails && Array.isArray(plainOrder.SalesSkuDetails)) {
//           plainOrder.SalesSkuDetails = plainOrder.SalesSkuDetails.map(parseWorkOrderSkuValues);
//         }

//         return plainOrder;
//       }),
//     };

//     // Log for debugging - check if work orders are present
//     if (rows.length > 0) {
//       logger.info(`First sales order ID: ${rows[0].id}`);
//       logger.info(
//         `Work orders count: ${
//           rows[0].workOrders ? rows[0].workOrders.length : 0
//         }`
//       );
//     }

//     res.json(result);
//   } catch (error) {
//     logger.error("Error fetching sales orders:", error);
//     res
//       .status(500)
//       .json({ message: "Internal Server Error", error: error.message });
//   }
// });
// GET single sales order by ID (including associated records)
v1Router.get("/sale-order/:id", authenticateJWT, async (req, res) => {
  try {
    const { id } = req.params;

    // Fetch from database
    const salesOrder = await SalesOrder.findByPk(id, {
      include: [
        {
          model: WorkOrder,
          as: "workOrders",
          where: { status: "active" },
          required: false,
        },
        {
          model: SalesSkuDetails,
          where: { status: "active" },
          required: false,
        },
        {
          model: User,
          as: "creator_sales",
          attributes: ["id", "name", "email"],
          foreignKey: "created_by",
        },
        {
          model: User,
          as: "updater_sales",
          attributes: ["id", "name", "email"],
          foreignKey: "updated_by",
        },
      ],
    });

    if (!salesOrder) {
      return res.status(404).json({ message: "Sales order not found" });
    }

    // Verify user has access to this sales order (from the same company)
    if (salesOrder.company_id !== req.user.company_id) {
      return res
        .status(403)
        .json({ message: "Access denied to this sales order" });
    }

    // Helper function to parse work_order_sku_values
    const parseWorkOrderSkuValues = (data) => {
      if (data && data.work_order_sku_values) {
        try {
          // If it's a string, parse it as JSON
          if (typeof data.work_order_sku_values === 'string') {
            data.work_order_sku_values = JSON.parse(data.work_order_sku_values);
          }
        } catch (error) {
          logger.warn(`Failed to parse work_order_sku_values for record ${data.id}:`, error);
          // Keep original value if parsing fails
        }
      }
      return data;
    };

    // Transform data and parse work_order_sku_values
    let result = salesOrder.get({ plain: true });

    // Parse work_order_sku_values in the main order
    result = parseWorkOrderSkuValues(result);

    // Parse work_order_sku_values in work orders if they exist
    if (result.workOrders && Array.isArray(result.workOrders)) {
      result.workOrders = result.workOrders.map(parseWorkOrderSkuValues);
    }

    // Parse work_order_sku_values in SKU details if they exist
    if (result.SalesSkuDetails && Array.isArray(result.SalesSkuDetails)) {
      result.SalesSkuDetails = result.SalesSkuDetails.map(parseWorkOrderSkuValues);
    }

    res.json(result);
  } catch (error) {
    logger.error("Error fetching sales order:", error);
    res
      .status(500)
      .json({ message: "Internal Server Error", error: error.message });
  }
});


// PUT update existing sales order - modified to update existing records

v1Router.put("/sale-order/:id", authenticateJWT, async (req, res) => {
  const { id } = req.params;
  const { salesDetails, skuDetails, workDetails } = req.body;

  if (
    !salesDetails ||
    !skuDetails ||
    !Array.isArray(skuDetails) ||
    !workDetails ||
    !Array.isArray(workDetails)
  ) {
    return res.status(400).json({ message: "Invalid input data" });
  }

  const transaction = await sequelize.transaction();

  try {
    // Find the sales order
    const salesOrder = await SalesOrder.findByPk(id, { transaction });

    if (!salesOrder) {
      await transaction.rollback();
      return res.status(404).json({ message: "Sales order not found" });
    }

    // Verify user has access to this sales order (from the same company)
    if (salesOrder.company_id !== req.user.company_id) {
      await transaction.rollback();
      return res
        .status(403)
        .json({ message: "Access denied to this sales order" });
    }

    // Update Sales Order
    await salesOrder.update(
      {
        client_id: salesDetails.client_id,
        sales_ui_id: salesDetails.sales_ui_id || null, // Update if provided
        estimated: salesDetails.estimated,
        client: salesDetails.client,
        credit_period: salesDetails.credit_period,
        freight_paid: salesDetails.freight_paid,
        confirmation: salesDetails.confirmation,
        confirmation_email: salesDetails.confirmation_email || null,
        confirmation_name: salesDetails.confirmation_name || null,
        confirmation_mobile: salesDetails.confirmation_mobile || null,
        sales_status: salesDetails.sales_status,
        total_amount: salesDetails.total_amount,
        sgst: salesDetails.sgst,
        cgst: salesDetails.cgst,
        igst: salesDetails.igst || null,
        total_incl_gst: salesDetails.total_incl_gst,
        status: salesDetails.status || salesOrder.status, // Keep existing status if not provided
        updated_by: req.user.id, // Update with current user ID from token
        updated_at: new Date(), // Update the timestamp
      },
      { transaction }
    );

    // Get existing SKU details for this sales order
    const existingSkuDetails = await SalesSkuDetails.findAll({
      where: {
        sales_order_id: id,
        status: "active",
      },
      transaction,
    });

    // Create a map of existing SKU details by ID or some unique identifier
    // You need to ensure skuDetails from the request include IDs of existing records
    const existingSkuMap = new Map();
    existingSkuDetails.forEach((sku) => {
      existingSkuMap.set(sku.id, sku);
    });

    // Process each SKU detail - update existing or create new
    for (const sku of skuDetails) {
      if (sku.id && existingSkuMap.has(sku.id)) {
        // Update existing SKU detail
        const existingSku = existingSkuMap.get(sku.id);
        await existingSku.update(
          {
            company_id: req.user.company_id,
            client_id: salesDetails.client_id,
            sku_id: sku.sku_id || null,
            sku: sku.sku,
            quantity_required: sku.quantity_required,
            rate_per_sku: sku.rate_per_sku,
            acceptable_sku_units: sku.acceptable_sku_units,
            total_amount: sku.total_amount,
            sgst: sku.sgst,
            sgst_amount: sku.sgst_amount,
            cgst: sku.cgst,
            igst: sku.igst || null,
            cgst_amount: sku.cgst_amount,
            total_incl__gst: sku.total_incl__gst,
            updated_by: req.user.id,
            updated_at: new Date(),
          },
          { transaction }
        );

        // Remove from map to track what's been processed
        existingSkuMap.delete(sku.id);
      } else {
        // Create new SKU detail
        await SalesSkuDetails.create(
          {
            company_id: req.user.company_id,
            client_id: salesDetails.client_id,
            sales_order_id: id,
            sku_id: sku.sku_id || null,
            sku: sku.sku,
            quantity_required: sku.quantity_required,
            rate_per_sku: sku.rate_per_sku,
            acceptable_sku_units: sku.acceptable_sku_units,
            total_amount: sku.total_amount,
            sgst: sku.sgst,
            sgst_amount: sku.sgst_amount,
            cgst: sku.cgst,
            igst: sku.igst || null,
            cgst_amount: sku.cgst_amount,
            total_incl__gst: sku.total_incl__gst,
            created_by: req.user.id,
            updated_by: req.user.id,
            status: "active",
          },
          { transaction }
        );
      }
    }

    // Set remaining unprocessed SKUs to inactive (they were removed in the update)
    for (const [id, sku] of existingSkuMap.entries()) {
      await sku.update(
        {
          status: "inactive",
          updated_by: req.user.id,
          updated_at: new Date(),
        },
        { transaction }
      );
    }

    // Do the same for work orders
    const existingWorkOrders = await WorkOrder.findAll({
      where: {
        sales_order_id: id,
        status: "active",
      },
      transaction,
    });

    const existingWorkMap = new Map();
    existingWorkOrders.forEach((work) => {
      existingWorkMap.set(work.id, work);
    });

    // Array to track all updated and new work orders
    const updatedAndNewWorkOrders = [];

    for (const work of workDetails) {
      if (work.id && existingWorkMap.has(work.id)) {
        // Update existing work order
        const existingWork = existingWorkMap.get(work.id);
        await existingWork.update(
          {
            company_id: req.user.company_id,
            client_id: work.client_id,
            manufacture: work.manufacture,
            sku_id: work.sku_id || null,
            sku_name: work.sku_name || null,
            sku_version: work.sku_version || null,
            qty: work.qty || null,
            edd: work.edd || null,
            description: work.description || null,
            acceptable_excess_units: work.acceptable_excess_units || null,
            planned_start_date: work.planned_start_date || null,
            planned_end_date: work.planned_end_date || null,
            outsource_name:
              work.manufacture === "outsource" ? work.outsource_name : null,
            priority: work.priority || null,
            progress: work.progress || null,
            updated_by: req.user.id,
            updated_at: new Date(),
            work_order_sku_values: work.work_order_sku_values || null,
            select_plant: work.select_plant || null,
          },
          { transaction }
        );

        updatedAndNewWorkOrders.push(existingWork);
        existingWorkMap.delete(work.id);
      } else {
        // Create new work order with a generated ID
        const work_generate_id = await generateId(req.user.company_id, WorkOrder, "work");

        const newWorkOrder = await WorkOrder.create(
          {
            work_generate_id: work_generate_id,
            sales_order_id: id,
            company_id: req.user.company_id,
            client_id: work.client_id,
            manufacture: work.manufacture,
            sku_id: work.sku_id || null,
            sku_name: work.sku_name || null,
            sku_version: work.sku_version || null,
            qty: work.qty || null,
            edd: work.edd || null,
            description: work.description || null,
            acceptable_excess_units: work.acceptable_excess_units || null,
            planned_start_date: work.planned_start_date || null,
            planned_end_date: work.planned_end_date || null,
            outsource_name:
              work.manufacture === "outsource" ? work.outsource_name : null,
            priority: work.priority || null,
            progress: work.progress || null,
            created_by: req.user.id,
            updated_by: req.user.id,
            status: "active",
            work_order_sku_values: work.work_order_sku_values || null,
            select_plant: work.select_plant || null,
          },
          { transaction }
        );

        updatedAndNewWorkOrders.push(newWorkOrder);
      }
    }

    // Set remaining unprocessed work orders to inactive
    for (const [id, work] of existingWorkMap.entries()) {
      await work.update(
        {
          status: "inactive",
          updated_by: req.user.id,
          updated_at: new Date(),
        },
        { transaction }
      );
    }

    // Generate or update QR codes for all updated and new work orders
    for (const workOrder of updatedAndNewWorkOrders) {
      try {
        // Skip if the work order already has a QR code URL and its data hasn't changed
        if (workOrder.qr_code_url && !workOrder.changed('sku_name') && !workOrder.changed('qty') &&
          !workOrder.changed('manufacture') && !workOrder.changed('status') &&
          !workOrder.changed('description') && !workOrder.changed('edd')) {
          continue;
        }

        // Generate a new QR code
        const authHeader = req.headers.authorization;
        const token = authHeader.split(" ")[1];
        const qrCodeUrl = await generateQRCode(workOrder, token);

        // Update the work order with the QR code URL
        await workOrder.update({ qr_code_url: qrCodeUrl }, { transaction });
      } catch (error) {
        logger.error(`Error generating QR code for work order ${workOrder.id}:`, error);
        // Continue with other work orders even if this one fails
      }
    }

    // Commit transaction
    await transaction.commit();

    // Fetch the updated complete data
    const updatedSalesOrder = await SalesOrder.findByPk(id, {
      include: [
        {
          model: WorkOrder,
          as: "workOrders",
          where: { status: "active" },
          required: false,
        },
        {
          model: SalesSkuDetails,
          where: { status: "active" },
          required: false,
        },
      ],
    });

    res.json({
      message: "Sales Order updated successfully",
      data: updatedSalesOrder.get({ plain: true }),
    });
  } catch (error) {
    await transaction.rollback();
    logger.error("Error updating sales order:", error);
    res
      .status(500)
      .json({ message: "Internal Server Error", error: error.message });
  }
});
// DELETE sales order - changed to soft delete including associated records

v1Router.delete("/sale-order/:id", authenticateJWT, async (req, res) => {
  const { id } = req.params;
  const transaction = await sequelize.transaction();

  try {
    // Find the sales order
    const salesOrder = await SalesOrder.findByPk(id, {
      include: [
        { model: WorkOrder, as: "workOrders" },
        { model: SalesSkuDetails },
      ],
      transaction,
    });

    if (!salesOrder) {
      await transaction.rollback();
      return res.status(404).json({ message: "Sales order not found" });
    }

    // Verify user has access to this sales order (from the same company)
    if (salesOrder.company_id !== req.user.company_id) {
      await transaction.rollback();
      return res
        .status(403)
        .json({ message: "Access denied to this sales order" });
    }

    // Store data for notification
    const salesOrderData = salesOrder.get({ plain: true });

    // Update WorkOrder status to 'inactive' for related work orders
    if (salesOrder.workOrders && salesOrder.workOrders.length > 0) {
      await WorkOrder.update(
        {
          status: "inactive",
          updated_by: req.user.id,
          updated_at: new Date(),
        },
        { where: { sales_order_id: id }, transaction }
      );
    }

    // Update SalesSkuDetails status to 'inactive'
    await SalesSkuDetails.update(
      {
        status: "inactive",
        updated_by: req.user.id,
        updated_at: new Date(),
      },
      { where: { sales_order_id: id }, transaction }
    );

    // Soft delete - Update sales order status to 'inactive'
    await salesOrder.update(
      {
        status: "inactive",
        updated_by: req.user.id, // Get from token
        updated_at: new Date(),
      },
      { transaction }
    );

    // Commit transaction
    await transaction.commit();

    res.json({
      message: "Sales Order and associated records set to inactive",
      data: {
        ...salesOrderData,
        status: "inactive",
      },
    });
  } catch (error) {
    await transaction.rollback();
    logger.error("Error soft-deleting sales order:", error);
    res
      .status(500)
      .json({ message: "Internal Server Error", error: error.message });
  }
});

// Add this new route to the v1Router section in your file

// PATCH update sales_status only
v1Router.patch("/sale-order/:id/status", authenticateJWT, async (req, res) => {
  const { id } = req.params;
  const { sales_status } = req.body;

  // Validate input
  if (!sales_status) {
    return res.status(400).json({
      message: "sales_status is required",
    });
  }

  // Check if status is valid
  const validStatuses = ["Pending", "In-progress", "Completed", "Rejected"];
  if (!validStatuses.includes(sales_status)) {
    return res.status(400).json({
      message:
        "Invalid sales_status. Must be one of: Pending, In-progress, Completed, Rejected",
    });
  }

  try {
    // Find the sales order
    const salesOrder = await SalesOrder.findByPk(id);

    if (!salesOrder) {
      return res.status(404).json({ message: "Sales order not found" });
    }

    // Verify user has access to this sales order (from the same company)
    if (salesOrder.company_id !== req.user.company_id) {
      return res
        .status(403)
        .json({ message: "Access denied to this sales order" });
    }

    // Update only the sales_status and updated_by fields
    await salesOrder.update({
      sales_status: sales_status,
      updated_by: req.user.id,
      updated_at: new Date(),
    });

    res.json({
      message: "Sales status updated successfully",
      data: {
        id: salesOrder.id,
        sales_status: sales_status,
        updated_at: salesOrder.updated_at,
      },
    });
  } catch (error) {
    logger.error("Error updating sales status:", error);
    res.status(500).json({
      message: "Internal Server Error",
      error: error.message,
    });
  }
});

// ✅ Health Check Endpoint
app.get("/health", (req, res) => {
  res.json({
    status: "Service is running",
    timestamp: new Date(),
  });
});

// Use Version 1 Router
app.use("/api", v1Router);
// await db.sequelize.sync();
const PORT = 3005;
app.listen(process.env.PORT_SALESORDER, '0.0.0.0', () => {
  console.log(`Sales order Service running on port ${process.env.PORT_SALESORDER}`);
});<|MERGE_RESOLUTION|>--- conflicted
+++ resolved
@@ -806,12 +806,9 @@
         { client: { [Op.like]: `%${search}%` } },
         { sales_generate_id: { [Op.like]: `%${search}%` } },
         { sales_ui_id: { [Op.like]: `%${search}%` } },
-<<<<<<< HEAD
         { sku: { [Op.like]: `%${search}%` } },
         { sales_status: { [Op.like]: `%${search}%` } },
-=======
         {sales_status: { [Op.like]: `%${search}%` } },
->>>>>>> 17f58205
       ];
     }
 
