import express, { json, Router } from "express";
import cors from "cors";
import db from "../../common/models/index.js";
import dotenv from "dotenv";
import logger from "../../common/helper/logger.js";
import { Op } from "sequelize";
import sequelize from "../../common/database/database.js";
import { authenticateJWT } from "../../common/middleware/auth.js";

dotenv.config();

const app = express();
app.use(json());
app.use(cors());

const v1Router = Router();

const WorkOrder = db.WorkOrder;

// POST create new work order
/**
 * @swagger
 * /work-order:
 *   post:
 *     summary: Create a new work order
 *     description: Creates a new work order record. Sends a message to RabbitMQ and clears related caches.
 *     tags:
 *       - Work Orders
 *     security:
 *       - bearerAuth: []
 *     requestBody:
 *       required: true
 *       content:
 *         application/json:
 *           schema:
 *             type: object
 *             required:
 *               - created_by
 *               - updated_by
 *             properties:
 *               company_id:
 *                 type: integer
 *               client_id:
 *                 type: integer
 *               sales_order_id:
 *                 type: integer
 *                 nullable: true
 *               manufacture:
 *                 type: string
 *                 enum: [inhouse, outsource]
 *               sku_name:
 *                 type: string
 *                 nullable: true
 *               sku_version:
 *                 type: string
 *                 nullable: true
 *               qty:
 *                 type: number
 *                 nullable: true
 *               edd:
 *                 type: string
 *                 format: date
 *                 nullable: true
 *               description:
 *                 type: string
 *                 nullable: true
 *               acceptable_excess_units:
 *                 type: number
 *                 nullable: true
 *               planned_start_date:
 *                 type: string
 *                 format: date
 *                 nullable: true
 *               planned_end_date:
 *                 type: string
 *                 format: date
 *                 nullable: true
 *               outsource_name:
 *                 type: string
 *                 nullable: true
 *               status:
 *                 type: string
 *                 default: active
 *               created_by:
 *                 type: integer
 *               updated_by:
 *                 type: integer
 *     responses:
 *       201:
 *         description: Work Order created successfully
 *         content:
 *           application/json:
 *             schema:
 *               type: object
 *               properties:
 *                 message:
 *                   type: string
 *                   example: Work Order created successfully
 *                 data:
 *                   $ref: '#/components/schemas/WorkOrder'
 *       400:
 *         description: Invalid input data or missing required fields
 *         content:
 *           application/json:
 *             schema:
 *               type: object
 *               properties:
 *                 message:
 *                   type: string
 *                   example: Invalid input data
 *       500:
 *         description: Internal Server Error
 *         content:
 *           application/json:
 *             schema:
 *               type: object
 *               properties:
 *                 message:
 *                   type: string
 *                 error:
 *                   type: string
 */

v1Router.post("/work-order", authenticateJWT, async (req, res) => {
  const workDetails = req.body;

  if (!workDetails) {
    return res.status(400).json({ message: "Invalid input data" });
  }

  try {
    // Create Work Order
    const newWorkOrder = await WorkOrder.create({
      company_id: req.user.company_id,
      client_id: workDetails.client_id,
      sales_order_id: workDetails.sales_order_id || null,
      manufacture: workDetails.manufacture,
      sku_name: workDetails.sku_name || null,
      sku_version: workDetails.sku_version || null,
      qty: workDetails.qty || null,
      edd: workDetails.edd || null,
      description: workDetails.description || null,
      acceptable_excess_units: workDetails.acceptable_excess_units || null,
      planned_start_date: workDetails.planned_start_date || null,
      planned_end_date: workDetails.planned_end_date || null,
      outsource_name:
        workDetails.manufacture === "outsource"
          ? workDetails.outsource_name
          : null,
      status: workDetails.status || "active",
      created_by: req.user.id,
      updated_by: req.user.id,
    });

    res.status(201).json({
      message: "Work Order created successfully",
      data: newWorkOrder,
    });
  } catch (error) {
    logger.error("Error creating work order:", error);
    res
      .status(500)
      .json({ message: "Internal Server Error", error: error.message });
  }
});

<<<<<<< HEAD
v1Router.get("/work-order", authenticateJWT, async (req, res) => {
=======
// GET all work orders with pagination and filtering
/**
 * @swagger
 * /work-order:
 *   get:
 *     summary: Get list of work orders
 *     description: Retrieves a paginated list of work orders with optional filters like SKU name, manufacture type, client, sales order, and status. Cached for 5 minutes.
 *     tags:
 *       - Work Orders
 *     security:
 *       - bearerAuth: []
 *     parameters:
 *       - in: query
 *         name: page
 *         schema:
 *           type: integer
 *           default: 1
 *         description: Page number for pagination
 *       - in: query
 *         name: limit
 *         schema:
 *           type: integer
 *           default: 10
 *         description: Number of items per page
 *       - in: query
 *         name: sku_name
 *         schema:
 *           type: string
 *         description: Filter by SKU name (partial match)
 *       - in: query
 *         name: manufacture
 *         schema:
 *           type: string
 *           enum: [inhouse, outsource]
 *         description: Filter by manufacture type
 *       - in: query
 *         name: client_id
 *         schema:
 *           type: integer
 *         description: Filter by client ID
 *       - in: query
 *         name: sales_order_id
 *         schema:
 *           type: integer
 *         description: Filter by associated sales order ID
 *       - in: query
 *         name: status
 *         schema:
 *           type: string
 *           enum: [active, inactive, all]
 *           default: active
 *         description: Filter by status
 *     responses:
 *       200:
 *         description: List of work orders
 *         content:
 *           application/json:
 *             schema:
 *               type: object
 *               properties:
 *                 total:
 *                   type: integer
 *                 page:
 *                   type: integer
 *                 limit:
 *                   type: integer
 *                 totalPages:
 *                   type: integer
 *                 data:
 *                   type: array
 *                   items:
 *                     $ref: '#/components/schemas/WorkOrder'
 *       500:
 *         description: Internal Server Error
 *         content:
 *           application/json:
 *             schema:
 *               type: object
 *               properties:
 *                 message:
 *                   type: string
 *                 error:
 *                   type: string
 */

v1Router.get("/work-order", authenticateJWT,companyScope, async (req, res) => {
>>>>>>> 7a3646a0
  try {
    const { page = 1, limit = 10, manufacture, sku_name } = req.query;

    const pageNum = parseInt(page, 10);
    const limitNum = parseInt(limit, 10);
    const offset = (pageNum - 1) * limitNum;

    // Build where clause for filtering
    const whereClause = {};
    if (manufacture) {
      // Use exact match for manufacture filter
      whereClause.manufacture = manufacture;
    }
    if (sku_name) {
      whereClause.sku_name = { [Op.like]: `%${sku_name}%` };
    }

    // Fetch from database with pagination and filters
    const { count, rows } = await WorkOrder.findAndCountAll({
      where: whereClause,
      limit: limitNum,
      offset: offset,
      order: [["updated_at", "DESC"]],
    });

    // Calculate pagination metadata
    const totalPages = Math.ceil(count / limitNum);

    res.json({
      workOrders: rows,
      pagination: {
        total: count,
        page: pageNum,
        limit: limitNum,
        totalPages,
      },
    });
  } catch (error) {
    logger.error("Error fetching work orders:", error);
    res
      .status(500)
      .json({ message: "Internal Server Error", error: error.message });
  }
});

<<<<<<< HEAD
=======
// GET single work order by ID
/**
 * @swagger
 * /work-order/{id}:
 *   get:
 *     summary: Get work order by ID
 *     description: Retrieves detailed information of a single work order by its ID. Response is cached.
 *     tags:
 *       - Work Orders
 *     security:
 *       - bearerAuth: []
 *     parameters:
 *       - in: path
 *         name: id
 *         required: true
 *         schema:
 *           type: integer
 *         description: Work order ID
 *     responses:
 *       200:
 *         description: Work order details
 *         content:
 *           application/json:
 *             schema:
 *               $ref: '#/components/schemas/WorkOrder'
 *       404:
 *         description: Work order not found
 *         content:
 *           application/json:
 *             schema:
 *               type: object
 *               properties:
 *                 message:
 *                   type: string
 *       500:
 *         description: Internal Server Error
 *         content:
 *           application/json:
 *             schema:
 *               type: object
 *               properties:
 *                 message:
 *                   type: string
 *                 error:
 *                   type: string
 */

>>>>>>> 7a3646a0
v1Router.get("/work-order/:id", authenticateJWT, async (req, res) => {
  try {
    const { id } = req.params;

    // Fetch from database
    const workOrder = await WorkOrder.findByPk(id);

    if (!workOrder) {
      return res.status(404).json({ message: "Work order not found" });
    }

    const result = workOrder.get({ plain: true });

    res.json(result);
  } catch (error) {
    logger.error("Error fetching work order:", error);
    res
      .status(500)
      .json({ message: "Internal Server Error", error: error.message });
  }
});

// PUT update existing work order
/**
 * @swagger
 * /work-order/{id}:
 *   put:
 *     summary: Update a work order
 *     description: Updates an existing work order by its ID. Clears relevant caches and sends update event to RabbitMQ.
 *     tags:
 *       - Work Orders
 *     security:
 *       - bearerAuth: []
 *     parameters:
 *       - in: path
 *         name: id
 *         required: true
 *         schema:
 *           type: integer
 *         description: ID of the work order to update
 *     requestBody:
 *       required: true
 *       content:
 *         application/json:
 *           schema:
 *             type: object
 *             required:
 *               - updated_by
 *             properties:
 *               company_id:
 *                 type: integer
 *               client_id:
 *                 type: integer
 *               sales_order_id:
 *                 type: integer
 *                 nullable: true
 *               manufacture:
 *                 type: string
 *                 enum: [inhouse, outsource]
 *               sku_name:
 *                 type: string
 *               sku_version:
 *                 type: string
 *               qty:
 *                 type: number
 *               edd:
 *                 type: string
 *                 format: date
 *               description:
 *                 type: string
 *               acceptable_excess_units:
 *                 type: number
 *               planned_start_date:
 *                 type: string
 *                 format: date
 *               planned_end_date:
 *                 type: string
 *                 format: date
 *               outsource_name:
 *                 type: string
 *                 nullable: true
 *               status:
 *                 type: string
 *                 enum: [active, inactive]
 *               updated_by:
 *                 type: integer
 *     responses:
 *       200:
 *         description: Work order updated successfully
 *         content:
 *           application/json:
 *             schema:
 *               type: object
 *               properties:
 *                 message:
 *                   type: string
 *                   example: Work Order updated successfully
 *                 data:
 *                   $ref: '#/components/schemas/WorkOrder'
 *       400:
 *         description: Missing required fields or invalid input
 *         content:
 *           application/json:
 *             schema:
 *               type: object
 *               properties:
 *                 message:
 *                   type: string
 *       404:
 *         description: Work order not found
 *         content:
 *           application/json:
 *             schema:
 *               type: object
 *               properties:
 *                 message:
 *                   type: string
 *       500:
 *         description: Internal Server Error
 *         content:
 *           application/json:
 *             schema:
 *               type: object
 *               properties:
 *                 message:
 *                   type: string
 *                 error:
 *                   type: string
 */

v1Router.put("/work-order/:id", authenticateJWT, async (req, res) => {
  const { id } = req.params;
  const workDetails = req.body;

  if (!workDetails) {
    return res.status(400).json({ message: "Invalid input data" });
  }

  try {
    // Find the work order
    const workOrder = await WorkOrder.findByPk(id);

    if (!workOrder) {
      return res.status(404).json({ message: "Work order not found" });
    }

    // Update work order
    await workOrder.update({
      company_id: req.user.company_id,
      client_id: workDetails.client_id,
      sales_order_id: workDetails.sales_order_id || null,
      manufacture: workDetails.manufacture,
      sku_name: workDetails.sku_name || null,
      sku_version: workDetails.sku_version || null,
      qty: workDetails.qty || null,
      edd: workDetails.edd || null,
      description: workDetails.description || null,
      acceptable_excess_units: workDetails.acceptable_excess_units || null,
      planned_start_date: workDetails.planned_start_date || null,
      planned_end_date: workDetails.planned_end_date || null,
      outsource_name: workDetails.outsource_name || null,
      status: workDetails.status || workOrder.status,
      created_by: req.user.id,
      updated_by: req.user.id,
    });

    res.json({
      message: "Work Order updated successfully",
      data: workOrder,
    });
  } catch (error) {
    logger.error("Error updating work order:", error);
    res
      .status(500)
      .json({ message: "Internal Server Error", error: error.message });
  }
});

// DELETE work order (soft delete)
/**
 * @swagger
 * /work-order/{id}:
 *   delete:
 *     summary: Soft delete a work order
 *     description: Marks the work order as inactive instead of permanently deleting it. Clears related caches and publishes event to RabbitMQ.
 *     tags:
 *       - Work Orders
 *     security:
 *       - bearerAuth: []
 *     parameters:
 *       - in: path
 *         name: id
 *         required: true
 *         description: ID of the work order to delete
 *         schema:
 *           type: integer
 *     requestBody:
 *       required: true
 *       content:
 *         application/json:
 *           schema:
 *             type: object
 *             required:
 *               - updated_by
 *             properties:
 *               updated_by:
 *                 type: integer
 *     responses:
 *       200:
 *         description: Work Order successfully marked as inactive
 *         content:
 *           application/json:
 *             schema:
 *               type: object
 *               properties:
 *                 message:
 *                   type: string
 *                   example: Work Order successfully marked as inactive
 *                 data:
 *                   $ref: '#/components/schemas/WorkOrder'
 *       400:
 *         description: Missing required fields or invalid input
 *         content:
 *           application/json:
 *             schema:
 *               type: object
 *               properties:
 *                 message:
 *                   type: string
 *       404:
 *         description: Work order not found
 *         content:
 *           application/json:
 *             schema:
 *               type: object
 *               properties:
 *                 message:
 *                   type: string
 *       500:
 *         description: Internal Server Error
 *         content:
 *           application/json:
 *             schema:
 *               type: object
 *               properties:
 *                 message:
 *                   type: string
 *                 error:
 *                   type: string
 */

v1Router.delete("/work-order/:id", authenticateJWT, async (req, res) => {
  const { id } = req.params;
  const { updated_by } = req.user.id;

  try {
    // Find the work order
    const workOrder = await WorkOrder.findByPk(id);

    if (!workOrder) {
      return res.status(404).json({ message: "Work order not found" });
    }

    // Soft delete - update status to inactive
    await workOrder.update({
      status: "inactive",
      updated_by: updated_by,
      updated_at: sequelize.literal("CURRENT_TIMESTAMP"),
    });

    res.json({
      message: "Work Order successfully marked as inactive",
      data: workOrder.get({ plain: true }),
    });
  } catch (error) {
    logger.error("Error soft deleting work order:", error);
    res
      .status(500)
      .json({ message: "Internal Server Error", error: error.message });
  }
});

// GET work orders by sales order ID
/**
 * @swagger
 * /sales-order/{salesOrderId}/work-orders:
 *   get:
 *     summary: Get work orders by Sales Order ID
 *     description: Retrieve all work orders associated with a given sales order. Supports filtering by status.
 *     tags:
 *       - Work Orders
 *     security:
 *       - bearerAuth: []
 *     parameters:
 *       - in: path
 *         name: salesOrderId
 *         required: true
 *         description: ID of the sales order
 *         schema:
 *           type: integer
 *       - in: query
 *         name: status
 *         required: false
 *         description: Filter by work order status (e.g., active, inactive, or all)
 *         schema:
 *           type: string
 *           default: active
 *     responses:
 *       200:
 *         description: List of work orders for the sales order
 *         content:
 *           application/json:
 *             schema:
 *               type: array
 *               items:
 *                 $ref: '#/components/schemas/WorkOrder'
 *       404:
 *         description: Sales order not found or no work orders associated
 *         content:
 *           application/json:
 *             schema:
 *               type: object
 *               properties:
 *                 message:
 *                   type: string
 *       500:
 *         description: Internal Server Error
 *         content:
 *           application/json:
 *             schema:
 *               type: object
 *               properties:
 *                 message:
 *                   type: string
 *                 error:
 *                   type: string
 */

v1Router.get(
  "/sale-order/:salesOrderId/work-orders", // Fixed route path with leading slash
  authenticateJWT,
  async (req, res) => {
    try {
      const { salesOrderId } = req.params;
      const { status = "active" } = req.query;
      const companyId = req.user.company_id;

      // Build where clause
      const where = {
        sales_order_id: salesOrderId,
        company_id: companyId,
      };

      // Filter by status unless "all" is specified
      if (status && status !== "all") {
        where.status = status;
      }

      // Fetch from database
      const workOrders = await WorkOrder.findAll({
        where,
        order: [["created_at", "DESC"]],
      });

      const result = workOrders.map((wo) => wo.get({ plain: true }));

      res.json(result);
    } catch (error) {
      logger.error("Error fetching work orders by sales order:", error);
      res
        .status(500)
        .json({ message: "Internal Server Error", error: error.message });
    }
  }
);

<<<<<<< HEAD
=======
// Bulk update work orders status
/**
 * @swagger
 * /work-order/bulk-update:
 *   patch:
 *     summary: Bulk update work order statuses
 *     description: Updates the status (and optionally reason) of multiple work orders at once.
 *     tags:
 *       - Work Orders
 *     security:
 *       - bearerAuth: []
 *     requestBody:
 *       required: true
 *       content:
 *         application/json:
 *           schema:
 *             type: object
 *             required:
 *               - ids
 *               - status
 *               - updated_by
 *             properties:
 *               ids:
 *                 type: array
 *                 items:
 *                   type: integer
 *                 description: List of Work Order IDs to update
 *               status:
 *                 type: string
 *                 description: New status to apply
 *               status_reason:
 *                 type: string
 *                 description: Optional reason for status update
 *               updated_by:
 *                 type: integer
 *                 description: User ID performing the update
 *     responses:
 *       200:
 *         description: Work orders updated successfully
 *         content:
 *           application/json:
 *             schema:
 *               type: object
 *               properties:
 *                 message:
 *                   type: string
 *                 updatedIds:
 *                   type: array
 *                   items:
 *                     type: integer
 *                 updatedCount:
 *                   type: integer
 *       400:
 *         description: Invalid input data
 *         content:
 *           application/json:
 *             schema:
 *               type: object
 *               properties:
 *                 message:
 *                   type: string
 *       500:
 *         description: Internal Server Error
 *         content:
 *           application/json:
 *             schema:
 *               type: object
 *               properties:
 *                 message:
 *                   type: string
 *                 error:
 *                   type: string
 */

v1Router.patch("/work-order/bulk-update", authenticateJWT, async (req, res) => {
  const { ids, status, status_reason, updated_by } = req.body;

  if (
    !ids ||
    !Array.isArray(ids) ||
    ids.length === 0 ||
    !status ||
    !updated_by
  ) {
    return res.status(400).json({
      message: "Invalid input data. ids, status, and updated_by are required",
    });
  }

  const transaction = await WorkOrder.sequelize.transaction();

  try {
    // Update all work orders in the list
    const [updatedCount] = await WorkOrder.update(
      {
        status,
        status_reason: status_reason || null,
        updated_by,
        updated_at: sequelize.literal("CURRENT_TIMESTAMP"),
      },
      {
        where: { id: { [Op.in]: ids } },
        transaction,
      }
    );

    // Fetch the updated work orders
    const updatedWorkOrders = await WorkOrder.findAll({
      where: { id: { [Op.in]: ids } },
      transaction,
    });

    // Collect all affected sales order IDs
    const salesOrderIds = [
      ...new Set(
        updatedWorkOrders
          .map((wo) => wo.sales_order_id)
          .filter((id) => id !== null)
      ),
    ];

    await transaction.commit();

    // Clear caches
    await clearClientCache(`${WORK_ORDER_CACHE_KEYS.WORK_ORDER_LIST}:*`);

    // Clear individual work order caches
    for (const id of ids) {
      await clearClientCache(`${WORK_ORDER_CACHE_KEYS.WORK_ORDER_DETAIL}${id}`);
    }

    // Clear affected sales order caches
    for (const salesOrderId of salesOrderIds) {
      await clearClientCache(`${CACHE_KEYS.SALES_ORDER_DETAIL}${salesOrderId}`);
      await clearClientCache(`sales_order:${salesOrderId}:workorders:*`);
    }

    // Send to RabbitMQ
    await publishToQueue(WORK_ORDER_QUEUES.WORK_ORDER_UPDATED, {
      ids,
      updated: updatedCount,
      status,
      status_reason,
      updated_by,
    });

    res.json({
      message: `${updatedCount} Work Orders updated successfully`,
      updatedIds: ids,
      updatedCount,
    });
  } catch (error) {
    await transaction.rollback();
    logger.error("Error bulk updating work orders:", error);
    res
      .status(500)
      .json({ message: "Internal Server Error", error: error.message });
  }
});

>>>>>>> 7a3646a0
// ✅ Health Check Endpoint
app.get("/health", (req, res) => {
  res.json({
    status: "Service is running",
    timestamp: new Date(),
  });
});

// Use Version 1 Router
app.use("/api", v1Router);
await db.sequelize.sync();
const PORT = 3006;
app.listen(PORT, () => {
  console.log(`work order Service running on port ${PORT}`);
});<|MERGE_RESOLUTION|>--- conflicted
+++ resolved
@@ -164,96 +164,7 @@
   }
 });
 
-<<<<<<< HEAD
 v1Router.get("/work-order", authenticateJWT, async (req, res) => {
-=======
-// GET all work orders with pagination and filtering
-/**
- * @swagger
- * /work-order:
- *   get:
- *     summary: Get list of work orders
- *     description: Retrieves a paginated list of work orders with optional filters like SKU name, manufacture type, client, sales order, and status. Cached for 5 minutes.
- *     tags:
- *       - Work Orders
- *     security:
- *       - bearerAuth: []
- *     parameters:
- *       - in: query
- *         name: page
- *         schema:
- *           type: integer
- *           default: 1
- *         description: Page number for pagination
- *       - in: query
- *         name: limit
- *         schema:
- *           type: integer
- *           default: 10
- *         description: Number of items per page
- *       - in: query
- *         name: sku_name
- *         schema:
- *           type: string
- *         description: Filter by SKU name (partial match)
- *       - in: query
- *         name: manufacture
- *         schema:
- *           type: string
- *           enum: [inhouse, outsource]
- *         description: Filter by manufacture type
- *       - in: query
- *         name: client_id
- *         schema:
- *           type: integer
- *         description: Filter by client ID
- *       - in: query
- *         name: sales_order_id
- *         schema:
- *           type: integer
- *         description: Filter by associated sales order ID
- *       - in: query
- *         name: status
- *         schema:
- *           type: string
- *           enum: [active, inactive, all]
- *           default: active
- *         description: Filter by status
- *     responses:
- *       200:
- *         description: List of work orders
- *         content:
- *           application/json:
- *             schema:
- *               type: object
- *               properties:
- *                 total:
- *                   type: integer
- *                 page:
- *                   type: integer
- *                 limit:
- *                   type: integer
- *                 totalPages:
- *                   type: integer
- *                 data:
- *                   type: array
- *                   items:
- *                     $ref: '#/components/schemas/WorkOrder'
- *       500:
- *         description: Internal Server Error
- *         content:
- *           application/json:
- *             schema:
- *               type: object
- *               properties:
- *                 message:
- *                   type: string
- *                 error:
- *                   type: string
- */
-
-v1Router.get("/work-order", authenticateJWT,companyScope, async (req, res) => {
->>>>>>> 7a3646a0
   try {
     const { page = 1, limit = 10, manufacture, sku_name } = req.query;
 
@@ -299,56 +210,6 @@
   }
 });
 
-<<<<<<< HEAD
-=======
-// GET single work order by ID
-/**
- * @swagger
- * /work-order/{id}:
- *   get:
- *     summary: Get work order by ID
- *     description: Retrieves detailed information of a single work order by its ID. Response is cached.
- *     tags:
- *       - Work Orders
- *     security:
- *       - bearerAuth: []
- *     parameters:
- *       - in: path
- *         name: id
- *         required: true
- *         schema:
- *           type: integer
- *         description: Work order ID
- *     responses:
- *       200:
- *         description: Work order details
- *         content:
- *           application/json:
- *             schema:
- *               $ref: '#/components/schemas/WorkOrder'
- *       404:
- *         description: Work order not found
- *         content:
- *           application/json:
- *             schema:
- *               type: object
- *               properties:
- *                 message:
- *                   type: string
- *       500:
- *         description: Internal Server Error
- *         content:
- *           application/json:
- *             schema:
- *               type: object
- *               properties:
- *                 message:
- *                   type: string
- *                 error:
- *                   type: string
- */
-
->>>>>>> 7a3646a0
 v1Router.get("/work-order/:id", authenticateJWT, async (req, res) => {
   try {
     const { id } = req.params;
@@ -725,169 +586,6 @@
   }
 );
 
-<<<<<<< HEAD
-=======
-// Bulk update work orders status
-/**
- * @swagger
- * /work-order/bulk-update:
- *   patch:
- *     summary: Bulk update work order statuses
- *     description: Updates the status (and optionally reason) of multiple work orders at once.
- *     tags:
- *       - Work Orders
- *     security:
- *       - bearerAuth: []
- *     requestBody:
- *       required: true
- *       content:
- *         application/json:
- *           schema:
- *             type: object
- *             required:
- *               - ids
- *               - status
- *               - updated_by
- *             properties:
- *               ids:
- *                 type: array
- *                 items:
- *                   type: integer
- *                 description: List of Work Order IDs to update
- *               status:
- *                 type: string
- *                 description: New status to apply
- *               status_reason:
- *                 type: string
- *                 description: Optional reason for status update
- *               updated_by:
- *                 type: integer
- *                 description: User ID performing the update
- *     responses:
- *       200:
- *         description: Work orders updated successfully
- *         content:
- *           application/json:
- *             schema:
- *               type: object
- *               properties:
- *                 message:
- *                   type: string
- *                 updatedIds:
- *                   type: array
- *                   items:
- *                     type: integer
- *                 updatedCount:
- *                   type: integer
- *       400:
- *         description: Invalid input data
- *         content:
- *           application/json:
- *             schema:
- *               type: object
- *               properties:
- *                 message:
- *                   type: string
- *       500:
- *         description: Internal Server Error
- *         content:
- *           application/json:
- *             schema:
- *               type: object
- *               properties:
- *                 message:
- *                   type: string
- *                 error:
- *                   type: string
- */
-
-v1Router.patch("/work-order/bulk-update", authenticateJWT, async (req, res) => {
-  const { ids, status, status_reason, updated_by } = req.body;
-
-  if (
-    !ids ||
-    !Array.isArray(ids) ||
-    ids.length === 0 ||
-    !status ||
-    !updated_by
-  ) {
-    return res.status(400).json({
-      message: "Invalid input data. ids, status, and updated_by are required",
-    });
-  }
-
-  const transaction = await WorkOrder.sequelize.transaction();
-
-  try {
-    // Update all work orders in the list
-    const [updatedCount] = await WorkOrder.update(
-      {
-        status,
-        status_reason: status_reason || null,
-        updated_by,
-        updated_at: sequelize.literal("CURRENT_TIMESTAMP"),
-      },
-      {
-        where: { id: { [Op.in]: ids } },
-        transaction,
-      }
-    );
-
-    // Fetch the updated work orders
-    const updatedWorkOrders = await WorkOrder.findAll({
-      where: { id: { [Op.in]: ids } },
-      transaction,
-    });
-
-    // Collect all affected sales order IDs
-    const salesOrderIds = [
-      ...new Set(
-        updatedWorkOrders
-          .map((wo) => wo.sales_order_id)
-          .filter((id) => id !== null)
-      ),
-    ];
-
-    await transaction.commit();
-
-    // Clear caches
-    await clearClientCache(`${WORK_ORDER_CACHE_KEYS.WORK_ORDER_LIST}:*`);
-
-    // Clear individual work order caches
-    for (const id of ids) {
-      await clearClientCache(`${WORK_ORDER_CACHE_KEYS.WORK_ORDER_DETAIL}${id}`);
-    }
-
-    // Clear affected sales order caches
-    for (const salesOrderId of salesOrderIds) {
-      await clearClientCache(`${CACHE_KEYS.SALES_ORDER_DETAIL}${salesOrderId}`);
-      await clearClientCache(`sales_order:${salesOrderId}:workorders:*`);
-    }
-
-    // Send to RabbitMQ
-    await publishToQueue(WORK_ORDER_QUEUES.WORK_ORDER_UPDATED, {
-      ids,
-      updated: updatedCount,
-      status,
-      status_reason,
-      updated_by,
-    });
-
-    res.json({
-      message: `${updatedCount} Work Orders updated successfully`,
-      updatedIds: ids,
-      updatedCount,
-    });
-  } catch (error) {
-    await transaction.rollback();
-    logger.error("Error bulk updating work orders:", error);
-    res
-      .status(500)
-      .json({ message: "Internal Server Error", error: error.message });
-  }
-});
-
->>>>>>> 7a3646a0
 // ✅ Health Check Endpoint
 app.get("/health", (req, res) => {
   res.json({
