--- conflicted
+++ resolved
@@ -12,13 +12,9 @@
 const PurchaseOrder = db.PurchaseOrder;
 const GRN = db.GRN;
 const Inventory = db.Inventory;
-<<<<<<< HEAD
 const PurchaseOrderReturn = db.PurchaseOrderReturn;
-=======
 const stockAdjustment = db.stockAdjustment;
-const PurchaseOrderReturn = db.PurchaseOrderReturn;
 const debit_note = db.DebitNote;
->>>>>>> 6c9d8aa6
 
 export async function generateId(companyId, model, prefixKey) {
   console.log(companyId, model, prefixKey, "123");
