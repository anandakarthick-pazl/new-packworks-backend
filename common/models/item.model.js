import { Sequelize, DataTypes } from "sequelize";
import sequelize from "../database/database.js";
import Company from "./company.model.js";
import User from "./user.model.js";
import Category from "./category/category.model.js";
import SubCategory from "./category/sub_category.model.js";

const ItemMaster = sequelize.define(
  "ItemMaster",
  {
    id: {
      type: DataTypes.INTEGER.UNSIGNED,
      autoIncrement: true,
      primaryKey: true,
    },
    item_generate_id: {
      type: DataTypes.STRING(200),
      allowNull: true,
    },
    item_code: {
      type: DataTypes.STRING(50),
      allowNull: true,
      // unique: true,
    },
    company_id: {
      type: DataTypes.INTEGER.UNSIGNED,
      allowNull: false,
      references: {
        model: Company,
        key: "id",
      },
      onUpdate: "CASCADE",
    },
    item_name: {
      type: DataTypes.STRING(255),
    },
    description: {
      type: DataTypes.TEXT,
      allowNull: false,
    },
    hsn_code: {
      type: DataTypes.STRING(20),
    },
    uom: {
      type: DataTypes.STRING(10),
    },
    net_weight: {
      type: DataTypes.STRING(100),
    },
    category: {
      type: DataTypes.INTEGER(11),
    },
    sub_category: {
      type: DataTypes.INTEGER(11),
      allowNull: true,
    },
    // item_type: {
    //   type: DataTypes.ENUM(
    //     "reels",
    //     "glues",
    //     "pins",
    //     "finished-goods",
    //     "semi-finished-goods",
    //     "raw-materials"
    //   ),
    //   allowNull: false,
    //   defaultValue: "raw-materials",
    // },
    specifications: {
      type: DataTypes.TEXT,
    },
    manufacturer: {
      type: DataTypes.STRING(100),
    },
    min_stock_level: {
      type: DataTypes.DECIMAL(15, 2),
    },
    reorder_level: {
      type: DataTypes.DECIMAL(15, 2),
    },
    cgst: {
      type: DataTypes.DECIMAL(10, 2),
      allowNull: true,
    },
    sgst: {
      type: DataTypes.DECIMAL(10, 2),
      allowNull: true,
    },
    standard_cost: {
      type: DataTypes.DECIMAL(15, 2),
    },
    status: {
      type: DataTypes.ENUM("active", "inactive"),
      allowNull: false,
      defaultValue: "active",
    },
    custom_fields: {
<<<<<<< HEAD
      type: DataTypes.JSON,
      allowNull: true,
=======
      type: Sequelize.JSON,
      allowNull: true,      
>>>>>>> fb756fb2
    },
    default_custom_fields: {
      type: Sequelize.JSON,
      allowNull: true,
    },
    created_at: {
      type: DataTypes.DATE,
      defaultValue: DataTypes.NOW,
    },
    updated_at: {
      type: DataTypes.DATE,
      defaultValue: DataTypes.NOW,
    },
    deleted_at: {
      type: DataTypes.DATE,
      allowNull: true,
    },
    created_by: {
      type: DataTypes.INTEGER.UNSIGNED,
      allowNull: true,
      references: {
        model: User,
        key: "id",
      },
    },
    updated_by: {
      type: DataTypes.INTEGER.UNSIGNED,
      allowNull: true,
      references: {
        model: User,
        key: "id",
      },
    },
  },
  {
    tableName: "item_master",
    timestamps: false,
  }
);

ItemMaster.belongsTo(Company, { foreignKey: "company_id" });
ItemMaster.belongsTo(User, { foreignKey: "created_by", as: "creator" });
ItemMaster.belongsTo(User, { foreignKey: "updated_by", as: "updater" });

ItemMaster.belongsTo(Category, { foreignKey: 'category', as: 'category_info' });
ItemMaster.belongsTo(SubCategory, { foreignKey: 'sub_category', as: 'sub_category_info' });


export default ItemMaster;<|MERGE_RESOLUTION|>--- conflicted
+++ resolved
@@ -95,13 +95,8 @@
       defaultValue: "active",
     },
     custom_fields: {
-<<<<<<< HEAD
-      type: DataTypes.JSON,
-      allowNull: true,
-=======
       type: Sequelize.JSON,
       allowNull: true,      
->>>>>>> fb756fb2
     },
     default_custom_fields: {
       type: Sequelize.JSON,
