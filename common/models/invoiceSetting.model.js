--- conflicted
+++ resolved
@@ -417,8 +417,6 @@
       type: DataTypes.INTEGER,
       allowNull: true,
     },
-<<<<<<< HEAD
-=======
      stock_adjustment_prefix: {
       type: DataTypes.STRING(191),
       allowNull: true,
@@ -431,7 +429,6 @@
       type: DataTypes.INTEGER,
       allowNull: true,
     },
->>>>>>> 6c9d8aa6
   },
   {
     tableName: "invoice_settings",
