--- conflicted
+++ resolved
@@ -33,13 +33,10 @@
 import Inventory from "./inventory/inventory.model.js";
 import InventoryType from "./inventory/inventory_type.model.js";
 import Route from "./route/route.model.js";
-<<<<<<< HEAD
 import PurchaseOrderReturn from './po_return/purchase_order_return.model.js';
 import PurchaseOrderReturnItem from './po_return/purchase_order_return_item.model.js';
-=======
 import InvoiceSetting from "./invoiceSetting.model.js";
 
->>>>>>> efb36c74
 const db = {
   sequelize,
   User,
@@ -76,12 +73,9 @@
   Inventory,
   InventoryType,
   Route,
-<<<<<<< HEAD
   PurchaseOrderReturn,
   PurchaseOrderReturnItem,
-=======
   InvoiceSetting
->>>>>>> efb36c74
 };
 
 export default db;