import sequelize from "../database/database.js";
import User from "./user.model.js";
import UserAuth from "./userAuth.model.js";
import Company from "./company.model.js";
import apiLog from "./apiLog.model.js";
import Client from "./client.model.js";
import ClientAddress from "./ClientAddress.model.js";
import SkuType from "./skuModel/skuType.model.js";
import Sku from "./skuModel/sku.model.js";
import SalesOrder from "./salesOrder/salesOrder.model.js";
import WorkOrder from "./salesOrder/workOrder.model.js";
import Machine from "./machine/machine.model.js";
import MachineProcessName from "./machine/processName.model.js";
import MachineProcessField from "./machine/processField.model.js";
import DropdownName from "./commonModel/dropdown.model.js";
import DropdownValue from "./commonModel/dropdownValues.model.js";
import MachineProcessValue from "./machine/processValue.model.js";
import Package from "../models/package.model.js";
import Currency from "../models/currency.model.js";
import ModuleSettings from "../models/moduleSettings.model.js";
import Flute from "../models/flute.model.js";
import Module from "../models/module.model.js";
import SkuVersion from "./skuModel/skuVersion.js";
<<<<<<< HEAD
import SalesSkuDetails from "./salesOrder/salesSku.model.js";

=======
import Taxes from "../models/taxes.model.js";
>>>>>>> 3713fe86
const db = {
  sequelize,
  User,
  Company,
  UserAuth,
  apiLog,
  Client,
  ClientAddress,
  SkuType,
  Sku,
  SkuVersion,
  SalesOrder,
  SalesSkuDetails,
  WorkOrder,
  DropdownName,
  DropdownValue,
  Machine,
  MachineProcessName,
  MachineProcessValue,
  MachineProcessField,
  Package,
  Currency,
  ModuleSettings,
  Flute,
  Module,
  Taxes
};

export default db;<|MERGE_RESOLUTION|>--- conflicted
+++ resolved
@@ -21,12 +21,9 @@
 import Flute from "../models/flute.model.js";
 import Module from "../models/module.model.js";
 import SkuVersion from "./skuModel/skuVersion.js";
-<<<<<<< HEAD
 import SalesSkuDetails from "./salesOrder/salesSku.model.js";
 
-=======
 import Taxes from "../models/taxes.model.js";
->>>>>>> 3713fe86
 const db = {
   sequelize,
   User,
