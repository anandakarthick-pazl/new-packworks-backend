import sequelize from "../database/database.js";
import User from "./user.model.js";
import UserAuth from "./userAuth.model.js";
import Company from "./company.model.js";
import apiLog from "./apiLog.model.js";
import Client from "./client.model.js";
import ClientAddress from "./ClientAddress.model.js";
import SkuType from "./skuModel/skuType.model.js";
import Sku from "./skuModel/sku.model.js";
import SalesOrder from "./salesOrder/salesOrder.model.js";
import WorkOrder from "./salesOrder/workOrder.model.js";
import Machine from "./machine/machine.model.js";
import ProcessName from "./machine/processName.model.js";
import MachineProcessField from "./machine/processField.model.js";
import DropdownName from "./commonModel/dropdown.model.js";
import DropdownValue from "./commonModel/dropdownValues.model.js";
import MachineProcessValue from "./machine/processValue.model.js";
import Package from "../models/package.model.js";
import Currency from "../models/currency.model.js";
import ModuleSettings from "../models/moduleSettings.model.js";
import Flute from "../models/flute.model.js";
import Module from "../models/module.model.js";
import SkuVersion from "./skuModel/skuVersion.js";
import SalesSkuDetails from "./salesOrder/salesSku.model.js";
import Taxes from "./taxes.model.js";
import Die from "./die.model.js";
import MachineFlow from "./machine/machineFlow.model.js";
import ItemMaster from "./item.model.js";
import PurchaseOrder from "../models/po/purchase_order.model.js";
import PurchaseOrderItem from "./po/purchase_order_item.model.js";
import GRN from "./grn/grn.model.js";
import GRNItem from "./grn/grn_item.model.js";
import Inventory from "./inventory/inventory.model.js";
import InventoryType from "./inventory/inventory_type.model.js";
import Route from "./route/route.model.js";
import PurchaseOrderReturn from "./purchase_order_return/purchase_order_return.model.js";
import PurchaseOrderReturnItem from "./purchase_order_return/purchase_order_return_item.model.js";
import InvoiceSetting from "./invoiceSetting.model.js";
import SkuOptions from "./skuModel/skuOptions.model.js";
import States from "./commonModel/states.model.js";
import Color from "./commonModel/color.model.js";
import WorkOrderInvoice from "./salesOrder/workOrderInvoice.model.js";
import MachineRouteProcess from "./route/machineRouteProcess.model.js";
import stockAdjustment from "./stockAdjustment/stock_adjustment.model.js";
import stockAdjustmentItem from "./stockAdjustment/stock_adjustment_item.model.js";
import DebitNote from "./debit/debitNote.model.js";
import WorkOrderStatus from "./commonModel/workOrderStatus.js";
import CreditNote from "./credit/creditNote.model.js";
import Categories from "./category/category.model.js";
import Sub_categories from "./category/sub_category.model.js";
import ProductionGroup from "./Production/productionGroup.model.js";
import Notification from "./notification.model.js";
import HtmlTemplate from "./htmlTemplate.model.js";
import AllocationHistory from "./Production/allocationHistory.model.js";
import DemoRequest from "./demoRequest.model.js";
import PasswordReset from "./passwordReset.model.js";
import ContactMessage from "./contactMessage.model.js";
import PurchaseOrderBilling from "./po/purchaseOrderBilling.model.js";
import WalletHistory from "./walletHistory.model.js";
import PartialPayment from "./salesOrder/partialPayment.model.js";
import SalesReturn  from "./sales_return/sales_return.model.js";
import SalesReturnItem  from "./sales_return/sales_return_item.model.js";
import PurchaseOrderPayment from "./po/purchase_order_payment.model.js";
import DataTransfer from "./dataTransfer.model.js";
import GroupHistory from "./Production/groupHistory.model.js";
import ProductionSchedule from "./Production/productionSchedule.model.js";
import MailConfiguration from "./commonModel/mailConfiguration.model.js";
import GlobalSettings from "./global_settings.model.js";

// Import associations
import "./association.js";
import CompanyPaymentBill from "./admin/companyPaymentBill.model.js";
import OfflineRequest from "./admin/offlineRequest.model.js";

const db = {
  sequelize,
  User,
  Company,
  UserAuth,
  apiLog,
  Client,
  ClientAddress,
  SkuType,
  Sku,
  SkuVersion,
  SkuOptions,
  SalesOrder,
  SalesSkuDetails,
  WorkOrder,
  DropdownName,
  DropdownValue,
  Machine,
  MachineFlow,
  ProcessName,
  MachineProcessValue,
  MachineProcessField,
  Package,
  Currency,
  ModuleSettings,
  Flute,
  Module,
  Taxes,
  Die,
  ItemMaster,
  PurchaseOrder,
  PurchaseOrderItem,
  GRN,
  GRNItem,
  Inventory,
  InventoryType,
  Route,
  PurchaseOrderReturn,
  PurchaseOrderReturnItem,
  InvoiceSetting,
  States,
  Color,
  WorkOrderInvoice,
  WorkOrderStatus,
  MachineRouteProcess,
  stockAdjustment,
  stockAdjustmentItem,
  DebitNote,
  Categories,
  CreditNote,
  Sub_categories,
  ProductionGroup,
  Notification,
  HtmlTemplate,
  AllocationHistory,
  DemoRequest,
  PasswordReset,
  ContactMessage,
  PurchaseOrderBilling,
  WalletHistory,
  PartialPayment,
  SalesReturnItem,
  SalesReturn,
  PurchaseOrderPayment,
  DataTransfer,
  ProductionSchedule,
  GroupHistory,
<<<<<<< HEAD
  CompanyPaymentBill,
  OfflineRequest, 
=======
  MailConfiguration,
  GlobalSettings,
  CompanyPaymentBill


>>>>>>> 45b19bc2
};

export default db;<|MERGE_RESOLUTION|>--- conflicted
+++ resolved
@@ -139,16 +139,12 @@
   DataTransfer,
   ProductionSchedule,
   GroupHistory,
-<<<<<<< HEAD
-  CompanyPaymentBill,
-  OfflineRequest, 
-=======
   MailConfiguration,
   GlobalSettings,
   CompanyPaymentBill
 
 
->>>>>>> 45b19bc2
+  OfflineRequest, 
 };
 
 export default db;