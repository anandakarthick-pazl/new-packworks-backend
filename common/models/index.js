import sequelize from "../database/database.js";
import User from "./user.model.js";
import UserAuth from "./userAuth.model.js";
import Company from "./company.model.js";
import apiLog from "./apiLog.model.js";
import Client from "./client.model.js";
import ClientAddress from "./ClientAddress.model.js";
import SkuType from "./skuModel/skuType.model.js";
import Sku from "./skuModel/sku.model.js";
import SalesOrder from "./salesOrder/salesOrder.model.js";
import WorkOrder from "./salesOrder/workOrder.model.js";
import Machine from "./machine/machine.model.js";
import ProcessName from "./machine/processName.model.js";
import MachineProcessField from "./machine/processField.model.js";
import DropdownName from "./commonModel/dropdown.model.js";
import DropdownValue from "./commonModel/dropdownValues.model.js";
import MachineProcessValue from "./machine/processValue.model.js";
import Package from "../models/package.model.js";
import Currency from "../models/currency.model.js";
import ModuleSettings from "../models/moduleSettings.model.js";
import Flute from "../models/flute.model.js";
import Module from "../models/module.model.js";
import SkuVersion from "./skuModel/skuVersion.js";
import SalesSkuDetails from "./salesOrder/salesSku.model.js";
import Taxes from "./taxes.model.js";
import Die from "./die.model.js";
import MachineFlow from "./machine/machineFlow.model.js";
import ItemMaster from "./item.model.js";
import PurchaseOrder from "../models/po/purchase_order.model.js";
import PurchaseOrderItem from "./po/purchase_order_item.model.js";
import GRN from "./grn/grn.model.js";
import GRNItem from "./grn/grn_item.model.js";
import Inventory from "./inventory/inventory.model.js";
import InventoryType from "./inventory/inventory_type.model.js";
import Route from "./route/route.model.js";
import PurchaseOrderReturn from "./purchase_order_return/purchase_order_return.model.js";
import PurchaseOrderReturnItem from "./purchase_order_return/purchase_order_return_item.model.js";
import InvoiceSetting from "./invoiceSetting.model.js";
import SkuOptions from "./skuModel/skuOptions.model.js";
import States from "./commonModel/states.model.js";
import Color from "./commonModel/color.model.js";
import WorkOrderInvoice from "./salesOrder/workOrderInvoice.model.js";
import MachineRouteProcess from "./route/machineRouteProcess.model.js";
import stockAdjustment from "./stockAdjustment/stock_adjustment.model.js";
import stockAdjustmentItem from "./stockAdjustment/stock_adjustment_item.model.js";
import DebitNote from "./debit/debitNote.model.js";
import WorkOrderStatus from "./commonModel/workOrderStatus.js";
import CreditNote from "./credit/creditNote.model.js";
import Categories from "./category/category.model.js";
import Sub_categories from "./category/sub_category.model.js";
import ProductionGroup from "./Production/productionGroup.model.js";
import Notification from "./notification.model.js";
import HtmlTemplate from "./htmlTemplate.model.js";
import AllocationHistory from "./Production/allocationHistory.model.js";
import DemoRequest from "./demoRequest.model.js";
import PasswordReset from "./passwordReset.model.js";
import ContactMessage from "./contactMessage.model.js";
import PurchaseOrderBilling from "./po/purchaseOrderBilling.model.js";
import WalletHistory from "./walletHistory.model.js";
import PartialPayment from "./salesOrder/partialPayment.model.js";
import SalesReturn  from "./sales_return/sales_return.model.js";
import SalesReturnItem  from "./sales_return/sales_return_item.model.js";
import PurchaseOrderPayment from "./po/purchase_order_payment.model.js";
import DataTransfer from "./dataTransfer.model.js";
import GroupHistory from "./Production/groupHistory.model.js";

import ProductionSchedule from "./Production/productionSchedule.model.js";
import MailConfiguration from "./commonModel/mailConfiguration.model.js";
import GlobalSettings from "./global_settings.model.js";

// Import associations
import "./association.js";
import CompanyPaymentBill from "./admin/companyPaymentBill.model.js";
const db = {
  sequelize,
  User,
  Company,
  UserAuth,
  apiLog,
  Client,
  ClientAddress,
  SkuType,
  Sku,
  SkuVersion,
  SkuOptions,
  SalesOrder,
  SalesSkuDetails,
  WorkOrder,
  DropdownName,
  DropdownValue,
  Machine,
  MachineFlow,
  ProcessName,
  MachineProcessValue,
  MachineProcessField,
  Package,
  Currency,
  ModuleSettings,
  Flute,
  Module,
  Taxes,
  Die,
  ItemMaster,
  PurchaseOrder,
  PurchaseOrderItem,
  GRN,
  GRNItem,
  Inventory,
  InventoryType,
  Route,
  PurchaseOrderReturn,
  PurchaseOrderReturnItem,
  InvoiceSetting,
  States,
  Color,
  WorkOrderInvoice,
  WorkOrderStatus,
  MachineRouteProcess,
  stockAdjustment,
  stockAdjustmentItem,
  DebitNote,
  Categories,
  CreditNote,
  Sub_categories,
  ProductionGroup,
  Notification,
  HtmlTemplate,
  AllocationHistory,
  DemoRequest,
  PasswordReset,
  ContactMessage,
  PurchaseOrderBilling,
  WalletHistory,
  PartialPayment,
  SalesReturnItem,
  SalesReturn,
  PurchaseOrderPayment,
  DataTransfer,
  ProductionSchedule,
  GroupHistory,
<<<<<<< HEAD
  MailConfiguration,
  GlobalSettings


=======
  CompanyPaymentBill,
>>>>>>> 9fad1c42
};

export default db;<|MERGE_RESOLUTION|>--- conflicted
+++ resolved
@@ -138,14 +138,11 @@
   DataTransfer,
   ProductionSchedule,
   GroupHistory,
-<<<<<<< HEAD
   MailConfiguration,
-  GlobalSettings
+  GlobalSettings,
+  CompanyPaymentBill
 
 
-=======
-  CompanyPaymentBill,
->>>>>>> 9fad1c42
 };
 
 export default db;