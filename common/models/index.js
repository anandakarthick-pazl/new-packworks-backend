--- conflicted
+++ resolved
@@ -61,12 +61,9 @@
 import SalesReturn  from "./sales_return/sales_return.model.js";
 import SalesReturnItem  from "./sales_return/sales_return_item.model.js";
 import PurchaseOrderPayment from "./po/PurchaseOrderPayment.model.js";
-<<<<<<< HEAD
 import DataTransfer from "./dataTransfer.model.js";
 
-=======
 import ProductionSchedule from "./Production/productionSchedule.model.js";
->>>>>>> 9c5d4e40
 const db = {
   sequelize,
   User,
@@ -131,11 +128,8 @@
   SalesReturnItem,
   SalesReturn,
   PurchaseOrderPayment,
-<<<<<<< HEAD
-  DataTransfer
-=======
+  DataTransfer,
   ProductionSchedule
->>>>>>> 9c5d4e40
 
 
 };
