--- conflicted
+++ resolved
@@ -1,4 +1,8 @@
-<<<<<<< HEAD
+-- 23/05/2025
+ALTER TABLE item_master 
+DROP INDEX item_code,
+MODIFY COLUMN item_code VARCHAR(50) NULL;
+
 -- 21/05/2025
 
 --purchase_order_return
@@ -18,12 +22,6 @@
 
 ALTER TABLE stock_adjustments
 ADD COLUMN stock_adjustment_generate_id VARCHAR(255) NULL AFTER id;
-=======
--- 23/05/2025
-ALTER TABLE item_master 
-DROP INDEX item_code,
-MODIFY COLUMN item_code VARCHAR(50) NULL;
->>>>>>> 3bfefc2e
 
 -- 20/05/2025
 ALTER TABLE purchase_orders
